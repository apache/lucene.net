<<<<<<< HEAD
/* 
 * Licensed to the Apache Software Foundation (ASF) under one or more
 * contributor license agreements.  See the NOTICE file distributed with
 * this work for additional information regarding copyright ownership.
 * The ASF licenses this file to You under the Apache License, Version 2.0
 * (the "License"); you may not use this file except in compliance with
 * the License.  You may obtain a copy of the License at
 * 
 * http://www.apache.org/licenses/LICENSE-2.0
 * 
 * Unless required by applicable law or agreed to in writing, software
 * distributed under the License is distributed on an "AS IS" BASIS,
 * WITHOUT WARRANTIES OR CONDITIONS OF ANY KIND, either express or implied.
 * See the License for the specific language governing permissions and
 * limitations under the License.
 */

using System;

using NUnit.Framework;

using TokenStream = Lucene.Net.Analysis.TokenStream;
using ConcurrentMergeScheduler = Lucene.Net.Index.ConcurrentMergeScheduler;
using Insanity = Lucene.Net.Util.FieldCacheSanityChecker.Insanity;
using FieldCache = Lucene.Net.Search.FieldCache;
using CacheEntry = Lucene.Net.Search.CacheEntry;

namespace Lucene.Net.Util
{
	
	/// <summary> Base class for all Lucene unit tests.  
	/// <p/>
	/// Currently the
	/// only added functionality over JUnit's TestCase is
	/// asserting that no unhandled exceptions occurred in
	/// threads launched by ConcurrentMergeScheduler and asserting sane
	/// FieldCache usage athe moment of tearDown.
	/// <p/>
	/// If you
	/// override either <code>setUp()</code> or
	/// <code>tearDown()</code> in your unit test, make sure you
	/// call <code>super.setUp()</code> and
	/// <code>super.tearDown()</code>
	/// <p/>
	/// </summary>
	/// <seealso cref="assertSaneFieldCaches">
	/// </seealso>
	[Serializable]
	public abstract class LuceneTestCase
	{
		public static  System.IO.FileInfo TEMP_DIR;
        static LuceneTestCase()
        {
            String directory = Paths.TempDirectory;

            TEMP_DIR = new System.IO.FileInfo(directory);
        }

		[NonSerialized]
		private bool savedAPISetting = false;
        bool allowDocsOutOfOrder = true;

		public LuceneTestCase():base()
		{
		}
		
		public LuceneTestCase(System.String name)
		{
		}

        
		[SetUp]
		public virtual void  SetUp()
		{
            //{{Lucene.Net-2.9.1}}
            allowDocsOutOfOrder = Lucene.Net.Search.BooleanQuery.GetAllowDocsOutOfOrder();

			ConcurrentMergeScheduler.SetTestMode();
			
			savedAPISetting = TokenStream.GetOnlyUseNewAPI();
			TokenStream.SetOnlyUseNewAPI(false);
		}
		
		/// <summary> Forcible purges all cache entries from the FieldCache.
		/// <p/>
		/// This method will be called by tearDown to clean up FieldCache.DEFAULT.
		/// If a (poorly written) test has some expectation that the FieldCache
		/// will persist across test methods (ie: a static IndexReader) this 
		/// method can be overridden to do nothing.
		/// <p/>
		/// </summary>
		/// <seealso cref="FieldCache.PurgeAllCaches()">
		/// </seealso>
		protected internal virtual void  PurgeFieldCache(FieldCache fc)
		{
			fc.PurgeAllCaches();
		}
		
		protected internal virtual System.String GetTestLabel()
		{
			return NUnit.Framework.TestContext.CurrentContext.Test.FullName;
		}
		
		[TearDown]
		public virtual void  TearDown()
		{
			try
			{
				// this isn't as useful as calling directly from the scope where the 
				// index readers are used, because they could be gc'ed just before
				// tearDown is called.
				// But it's better then nothing.
				AssertSaneFieldCaches(GetTestLabel());
				
				if (ConcurrentMergeScheduler.AnyUnhandledExceptions())
				{
					// Clear the failure so that we don't just keep
					// failing subsequent test cases
					ConcurrentMergeScheduler.ClearUnhandledExceptions();
					Assert.Fail("ConcurrentMergeScheduler hit unhandled exceptions");
				}
			}
			finally
			{
				PurgeFieldCache(Lucene.Net.Search.FieldCache_Fields.DEFAULT);
			}
			
			TokenStream.SetOnlyUseNewAPI(savedAPISetting);
			//base.TearDown();  // {{Aroush-2.9}}
            this.seed_init = false;

            //{{Lucene.Net-2.9.1}}
            Lucene.Net.Search.BooleanQuery.SetAllowDocsOutOfOrder(allowDocsOutOfOrder); 
		}
		
		/// <summary> Asserts that FieldCacheSanityChecker does not detect any 
		/// problems with FieldCache.DEFAULT.
		/// <p/>
		/// If any problems are found, they are logged to System.err 
		/// (allong with the msg) when the Assertion is thrown.
		/// <p/>
		/// This method is called by tearDown after every test method, 
		/// however IndexReaders scoped inside test methods may be garbage 
		/// collected prior to this method being called, causing errors to 
		/// be overlooked. Tests are encouraged to keep their IndexReaders 
		/// scoped at the class level, or to explicitly call this method 
		/// directly in the same scope as the IndexReader.
		/// <p/>
		/// </summary>
		/// <seealso cref="FieldCacheSanityChecker">
		/// </seealso>
		protected internal virtual void  AssertSaneFieldCaches(System.String msg)
		{
			CacheEntry[] entries = Lucene.Net.Search.FieldCache_Fields.DEFAULT.GetCacheEntries();
			Insanity[] insanity = null;
			try
			{
				try
				{
					insanity = FieldCacheSanityChecker.CheckSanity(entries);
				}
				catch (System.SystemException e)
				{
					System.IO.StreamWriter temp_writer;
					temp_writer = new System.IO.StreamWriter(System.Console.OpenStandardError(), System.Console.Error.Encoding);
					temp_writer.AutoFlush = true;
					DumpArray(msg + ": FieldCache", entries, temp_writer);
					throw e;
				}
				
				Assert.AreEqual(0, insanity.Length, msg + ": Insane FieldCache usage(s) found");
				insanity = null;
			}
			finally
			{
				
				// report this in the event of any exception/failure
				// if no failure, then insanity will be null anyway
				if (null != insanity)
				{
					System.IO.StreamWriter temp_writer2;
					temp_writer2 = new System.IO.StreamWriter(System.Console.OpenStandardError(), System.Console.Error.Encoding);
					temp_writer2.AutoFlush = true;
					DumpArray(msg + ": Insane FieldCache usage(s)", insanity, temp_writer2);
				}
			}
		}
		
		/// <summary> Convinience method for logging an iterator.</summary>
		/// <param name="label">String logged before/after the items in the iterator
		/// </param>
		/// <param name="iter">Each next() is toString()ed and logged on it's own line. If iter is null this is logged differnetly then an empty iterator.
		/// </param>
		/// <param name="stream">Stream to log messages to.
		/// </param>
		public static void  DumpIterator(System.String label, System.Collections.IEnumerator iter, System.IO.StreamWriter stream)
		{
			stream.WriteLine("*** BEGIN " + label + " ***");
			if (null == iter)
			{
				stream.WriteLine(" ... NULL ...");
			}
			else
			{
				while (iter.MoveNext())
				{
					stream.WriteLine(iter.Current.ToString());
				}
			}
			stream.WriteLine("*** END " + label + " ***");
		}
		
		/// <summary> Convinience method for logging an array.  Wraps the array in an iterator and delegates</summary>
		/// <seealso cref="dumpIterator(String,Iterator,PrintStream)">
		/// </seealso>
		public static void  DumpArray(System.String label, System.Object[] objs, System.IO.StreamWriter stream)
		{
			System.Collections.IEnumerator iter = (null == objs)?null:new System.Collections.ArrayList(objs).GetEnumerator();
			DumpIterator(label, iter, stream);
		}
		
		/// <summary> Returns a {@link Random} instance for generating random numbers during the test.
		/// The random seed is logged during test execution and printed to System.out on any failure
		/// for reproducing the test using {@link #NewRandom(long)} with the recorded seed
		/// .
		/// </summary>
		public virtual System.Random NewRandom()
		{
			if (seed_init != false)
			{
				throw new System.SystemException("please call LuceneTestCase.newRandom only once per test");
			}
			return NewRandom(seedRnd.Next(System.Int32.MinValue, System.Int32.MaxValue));
		}
		
		/// <summary> Returns a {@link Random} instance for generating random numbers during the test.
		/// If an error occurs in the test that is not reproducible, you can use this method to
		/// initialize the number generator with the seed that was printed out during the failing test.
		/// </summary>
		public virtual System.Random NewRandom(int seed)
		{
			if (this.seed_init != false)
			{
				throw new System.SystemException("please call LuceneTestCase.newRandom only once per test");
			}
            this.seed_init = true;
			this.seed = seed;
			return new System.Random(seed);
		}
		
		// @Override
		public virtual void  RunBare()
		{
			try
			{
				seed_init = false;
				//base.RunBare(); // {{Aroush-2.9}}
                System.Diagnostics.Debug.Fail("Port issue:", "base.RunBare()"); // {{Aroush-2.9}}
			}
			catch (System.Exception e)
			{
				if (seed_init != false)
				{
					System.Console.Out.WriteLine("NOTE: random seed of testcase '" + GetType() + "' was: " + seed);
				}
				throw e;
			}
		}
		
		// recorded seed
		[NonSerialized]
		protected internal int seed = 0;
        protected internal bool seed_init = false;
		
		// static members
		[NonSerialized]
		private static readonly System.Random seedRnd = new System.Random();
	}
=======
/* 
 * Licensed to the Apache Software Foundation (ASF) under one or more
 * contributor license agreements.  See the NOTICE file distributed with
 * this work for additional information regarding copyright ownership.
 * The ASF licenses this file to You under the Apache License, Version 2.0
 * (the "License"); you may not use this file except in compliance with
 * the License.  You may obtain a copy of the License at
 * 
 * http://www.apache.org/licenses/LICENSE-2.0
 * 
 * Unless required by applicable law or agreed to in writing, software
 * distributed under the License is distributed on an "AS IS" BASIS,
 * WITHOUT WARRANTIES OR CONDITIONS OF ANY KIND, either express or implied.
 * See the License for the specific language governing permissions and
 * limitations under the License.
 */

using System;

using NUnit.Framework;

using ConcurrentMergeScheduler = Lucene.Net.Index.ConcurrentMergeScheduler;
using Insanity = Lucene.Net.Util.FieldCacheSanityChecker.Insanity;
using FieldCache = Lucene.Net.Search.FieldCache;
using CacheEntry = Lucene.Net.Search.CacheEntry;

namespace Lucene.Net.Util
{
	
	/// <summary> Base class for all Lucene unit tests.  
	/// <p/>
	/// Currently the
	/// only added functionality over JUnit's TestCase is
	/// asserting that no unhandled exceptions occurred in
	/// threads launched by ConcurrentMergeScheduler and asserting sane
	/// FieldCache usage athe moment of tearDown.
	/// <p/>
	/// If you
	/// override either <code>setUp()</code> or
	/// <code>tearDown()</code> in your unit test, make sure you
	/// call <code>super.setUp()</code> and
	/// <code>super.tearDown()</code>
	/// <p/>
	/// </summary>
	/// <seealso cref="assertSaneFieldCaches">
	/// </seealso>
	[Serializable]
	public abstract class LuceneTestCase
	{
		public static  System.IO.FileInfo TEMP_DIR;
        static LuceneTestCase()
        {
            String directory = Paths.TempDirectory;

            TEMP_DIR = new System.IO.FileInfo(directory);
        }

        bool allowDocsOutOfOrder = true;

		public LuceneTestCase() : base()
		{
		}
		
		public LuceneTestCase(System.String name)
		{
		}
        
		[SetUp]
		public virtual void  SetUp()
		{
			ConcurrentMergeScheduler.SetTestMode();
		}
		
		/// <summary> Forcible purges all cache entries from the FieldCache.
		/// <p/>
		/// This method will be called by tearDown to clean up FieldCache.DEFAULT.
		/// If a (poorly written) test has some expectation that the FieldCache
		/// will persist across test methods (ie: a static IndexReader) this 
		/// method can be overridden to do nothing.
		/// <p/>
		/// </summary>
		/// <seealso cref="FieldCache.PurgeAllCaches()">
		/// </seealso>
		protected internal virtual void  PurgeFieldCache(FieldCache fc)
		{
			fc.PurgeAllCaches();
		}
		
		protected internal virtual System.String GetTestLabel()
		{
            return Lucene.Net.TestCase.GetFullName();
		}
		
		[TearDown]
		public virtual void  TearDown()
		{
			try
			{
				// this isn't as useful as calling directly from the scope where the 
				// index readers are used, because they could be gc'ed just before
				// tearDown is called.
				// But it's better then nothing.
				AssertSaneFieldCaches(GetTestLabel());
				
				if (ConcurrentMergeScheduler.AnyUnhandledExceptions())
				{
					// Clear the failure so that we don't just keep
					// failing subsequent test cases
					ConcurrentMergeScheduler.ClearUnhandledExceptions();
					Assert.Fail("ConcurrentMergeScheduler hit unhandled exceptions");
				}
			}
			finally
			{
				PurgeFieldCache(Lucene.Net.Search.FieldCache_Fields.DEFAULT);
			}
			
			//base.TearDown();  // {{Aroush-2.9}}
            this.seed = null;
		}
		
		/// <summary> Asserts that FieldCacheSanityChecker does not detect any 
		/// problems with FieldCache.DEFAULT.
		/// <p/>
		/// If any problems are found, they are logged to System.err 
		/// (allong with the msg) when the Assertion is thrown.
		/// <p/>
		/// This method is called by tearDown after every test method, 
		/// however IndexReaders scoped inside test methods may be garbage 
		/// collected prior to this method being called, causing errors to 
		/// be overlooked. Tests are encouraged to keep their IndexReaders 
		/// scoped at the class level, or to explicitly call this method 
		/// directly in the same scope as the IndexReader.
		/// <p/>
		/// </summary>
		/// <seealso cref="FieldCacheSanityChecker">
		/// </seealso>
		protected internal virtual void  AssertSaneFieldCaches(System.String msg)
		{
			CacheEntry[] entries = Lucene.Net.Search.FieldCache_Fields.DEFAULT.GetCacheEntries();
			Insanity[] insanity = null;
			try
			{
				try
				{
					insanity = FieldCacheSanityChecker.CheckSanity(entries);
				}
				catch (System.SystemException e)
				{
					System.IO.StreamWriter temp_writer;
					temp_writer = new System.IO.StreamWriter(System.Console.OpenStandardError(), System.Console.Error.Encoding);
					temp_writer.AutoFlush = true;
					DumpArray(msg + ": FieldCache", entries, temp_writer);
					throw e;
				}
				
				Assert.AreEqual(0, insanity.Length, msg + ": Insane FieldCache usage(s) found");
				insanity = null;
			}
			finally
			{
				
				// report this in the event of any exception/failure
				// if no failure, then insanity will be null anyway
				if (null != insanity)
				{
					System.IO.StreamWriter temp_writer2;
					temp_writer2 = new System.IO.StreamWriter(System.Console.OpenStandardError(), System.Console.Error.Encoding);
					temp_writer2.AutoFlush = true;
					DumpArray(msg + ": Insane FieldCache usage(s)", insanity, temp_writer2);
				}
			}
		}
		
		/// <summary> Convinience method for logging an iterator.</summary>
		/// <param name="label">String logged before/after the items in the iterator
		/// </param>
		/// <param name="iter">Each next() is toString()ed and logged on it's own line. If iter is null this is logged differnetly then an empty iterator.
		/// </param>
		/// <param name="stream">Stream to log messages to.
		/// </param>
		public static void  DumpIterator(System.String label, System.Collections.IEnumerator iter, System.IO.StreamWriter stream)
		{
			stream.WriteLine("*** BEGIN " + label + " ***");
			if (null == iter)
			{
				stream.WriteLine(" ... NULL ...");
			}
			else
			{
				while (iter.MoveNext())
				{
					stream.WriteLine(iter.Current.ToString());
				}
			}
			stream.WriteLine("*** END " + label + " ***");
		}
		
		/// <summary> Convinience method for logging an array.  Wraps the array in an iterator and delegates</summary>
		/// <seealso cref="dumpIterator(String,Iterator,PrintStream)">
		/// </seealso>
		public static void  DumpArray(System.String label, System.Object[] objs, System.IO.StreamWriter stream)
		{
			System.Collections.IEnumerator iter = (null == objs)?null:new System.Collections.ArrayList(objs).GetEnumerator();
			DumpIterator(label, iter, stream);
		}
		
		/// <summary> Returns a {@link Random} instance for generating random numbers during the test.
		/// The random seed is logged during test execution and printed to System.out on any failure
		/// for reproducing the test using {@link #NewRandom(long)} with the recorded seed
		/// .
		/// </summary>
		public virtual System.Random NewRandom()
		{
			if (this.seed != null)
			{
				throw new System.SystemException("please call LuceneTestCase.newRandom only once per test");
			}
			return NewRandom(seedRnd.Next(System.Int32.MinValue, System.Int32.MaxValue));
		}
		
		/// <summary> Returns a {@link Random} instance for generating random numbers during the test.
		/// If an error occurs in the test that is not reproducible, you can use this method to
		/// initialize the number generator with the seed that was printed out during the failing test.
		/// </summary>
		public virtual System.Random NewRandom(int seed)
		{
			if (this.seed != null)
			{
				throw new System.SystemException("please call LuceneTestCase.newRandom only once per test");
			}
			this.seed = seed;
			return new System.Random(seed);
		}
		
		// @Override
		public virtual void  RunBare()
		{
			try
			{
				this.seed = null;
				//base.RunBare(); // {{Aroush-2.9}}
                System.Diagnostics.Debug.Fail("Port issue:", "base.RunBare()"); // {{Aroush-2.9}}
			}
			catch (System.Exception e)
			{
				if (this.seed != null)
				{
					System.Console.Out.WriteLine("NOTE: random seed of testcase '" + GetType() + "' was: " + seed);
				}
				throw e;
			}
		}
		
		// recorded seed
		[NonSerialized]
		protected internal int? seed = null;
        //protected internal bool seed_init = false;
		
		// static members
		[NonSerialized]
		private static readonly System.Random seedRnd = new System.Random();
	}
>>>>>>> 3a20f867
}<|MERGE_RESOLUTION|>--- conflicted
+++ resolved
@@ -1,545 +1,264 @@
-<<<<<<< HEAD
-/* 
- * Licensed to the Apache Software Foundation (ASF) under one or more
- * contributor license agreements.  See the NOTICE file distributed with
- * this work for additional information regarding copyright ownership.
- * The ASF licenses this file to You under the Apache License, Version 2.0
- * (the "License"); you may not use this file except in compliance with
- * the License.  You may obtain a copy of the License at
- * 
- * http://www.apache.org/licenses/LICENSE-2.0
- * 
- * Unless required by applicable law or agreed to in writing, software
- * distributed under the License is distributed on an "AS IS" BASIS,
- * WITHOUT WARRANTIES OR CONDITIONS OF ANY KIND, either express or implied.
- * See the License for the specific language governing permissions and
- * limitations under the License.
- */
-
-using System;
-
-using NUnit.Framework;
-
-using TokenStream = Lucene.Net.Analysis.TokenStream;
-using ConcurrentMergeScheduler = Lucene.Net.Index.ConcurrentMergeScheduler;
-using Insanity = Lucene.Net.Util.FieldCacheSanityChecker.Insanity;
-using FieldCache = Lucene.Net.Search.FieldCache;
-using CacheEntry = Lucene.Net.Search.CacheEntry;
-
-namespace Lucene.Net.Util
-{
-	
-	/// <summary> Base class for all Lucene unit tests.  
-	/// <p/>
-	/// Currently the
-	/// only added functionality over JUnit's TestCase is
-	/// asserting that no unhandled exceptions occurred in
-	/// threads launched by ConcurrentMergeScheduler and asserting sane
-	/// FieldCache usage athe moment of tearDown.
-	/// <p/>
-	/// If you
-	/// override either <code>setUp()</code> or
-	/// <code>tearDown()</code> in your unit test, make sure you
-	/// call <code>super.setUp()</code> and
-	/// <code>super.tearDown()</code>
-	/// <p/>
-	/// </summary>
-	/// <seealso cref="assertSaneFieldCaches">
-	/// </seealso>
-	[Serializable]
-	public abstract class LuceneTestCase
-	{
-		public static  System.IO.FileInfo TEMP_DIR;
-        static LuceneTestCase()
-        {
-            String directory = Paths.TempDirectory;
-
-            TEMP_DIR = new System.IO.FileInfo(directory);
-        }
-
-		[NonSerialized]
-		private bool savedAPISetting = false;
-        bool allowDocsOutOfOrder = true;
-
-		public LuceneTestCase():base()
-		{
-		}
-		
-		public LuceneTestCase(System.String name)
-		{
-		}
-
-        
-		[SetUp]
-		public virtual void  SetUp()
-		{
-            //{{Lucene.Net-2.9.1}}
-            allowDocsOutOfOrder = Lucene.Net.Search.BooleanQuery.GetAllowDocsOutOfOrder();
-
-			ConcurrentMergeScheduler.SetTestMode();
-			
-			savedAPISetting = TokenStream.GetOnlyUseNewAPI();
-			TokenStream.SetOnlyUseNewAPI(false);
-		}
-		
-		/// <summary> Forcible purges all cache entries from the FieldCache.
-		/// <p/>
-		/// This method will be called by tearDown to clean up FieldCache.DEFAULT.
-		/// If a (poorly written) test has some expectation that the FieldCache
-		/// will persist across test methods (ie: a static IndexReader) this 
-		/// method can be overridden to do nothing.
-		/// <p/>
-		/// </summary>
-		/// <seealso cref="FieldCache.PurgeAllCaches()">
-		/// </seealso>
-		protected internal virtual void  PurgeFieldCache(FieldCache fc)
-		{
-			fc.PurgeAllCaches();
-		}
-		
-		protected internal virtual System.String GetTestLabel()
-		{
-			return NUnit.Framework.TestContext.CurrentContext.Test.FullName;
-		}
-		
-		[TearDown]
-		public virtual void  TearDown()
-		{
-			try
-			{
-				// this isn't as useful as calling directly from the scope where the 
-				// index readers are used, because they could be gc'ed just before
-				// tearDown is called.
-				// But it's better then nothing.
-				AssertSaneFieldCaches(GetTestLabel());
-				
-				if (ConcurrentMergeScheduler.AnyUnhandledExceptions())
-				{
-					// Clear the failure so that we don't just keep
-					// failing subsequent test cases
-					ConcurrentMergeScheduler.ClearUnhandledExceptions();
-					Assert.Fail("ConcurrentMergeScheduler hit unhandled exceptions");
-				}
-			}
-			finally
-			{
-				PurgeFieldCache(Lucene.Net.Search.FieldCache_Fields.DEFAULT);
-			}
-			
-			TokenStream.SetOnlyUseNewAPI(savedAPISetting);
-			//base.TearDown();  // {{Aroush-2.9}}
-            this.seed_init = false;
-
-            //{{Lucene.Net-2.9.1}}
-            Lucene.Net.Search.BooleanQuery.SetAllowDocsOutOfOrder(allowDocsOutOfOrder); 
-		}
-		
-		/// <summary> Asserts that FieldCacheSanityChecker does not detect any 
-		/// problems with FieldCache.DEFAULT.
-		/// <p/>
-		/// If any problems are found, they are logged to System.err 
-		/// (allong with the msg) when the Assertion is thrown.
-		/// <p/>
-		/// This method is called by tearDown after every test method, 
-		/// however IndexReaders scoped inside test methods may be garbage 
-		/// collected prior to this method being called, causing errors to 
-		/// be overlooked. Tests are encouraged to keep their IndexReaders 
-		/// scoped at the class level, or to explicitly call this method 
-		/// directly in the same scope as the IndexReader.
-		/// <p/>
-		/// </summary>
-		/// <seealso cref="FieldCacheSanityChecker">
-		/// </seealso>
-		protected internal virtual void  AssertSaneFieldCaches(System.String msg)
-		{
-			CacheEntry[] entries = Lucene.Net.Search.FieldCache_Fields.DEFAULT.GetCacheEntries();
-			Insanity[] insanity = null;
-			try
-			{
-				try
-				{
-					insanity = FieldCacheSanityChecker.CheckSanity(entries);
-				}
-				catch (System.SystemException e)
-				{
-					System.IO.StreamWriter temp_writer;
-					temp_writer = new System.IO.StreamWriter(System.Console.OpenStandardError(), System.Console.Error.Encoding);
-					temp_writer.AutoFlush = true;
-					DumpArray(msg + ": FieldCache", entries, temp_writer);
-					throw e;
-				}
-				
-				Assert.AreEqual(0, insanity.Length, msg + ": Insane FieldCache usage(s) found");
-				insanity = null;
-			}
-			finally
-			{
-				
-				// report this in the event of any exception/failure
-				// if no failure, then insanity will be null anyway
-				if (null != insanity)
-				{
-					System.IO.StreamWriter temp_writer2;
-					temp_writer2 = new System.IO.StreamWriter(System.Console.OpenStandardError(), System.Console.Error.Encoding);
-					temp_writer2.AutoFlush = true;
-					DumpArray(msg + ": Insane FieldCache usage(s)", insanity, temp_writer2);
-				}
-			}
-		}
-		
-		/// <summary> Convinience method for logging an iterator.</summary>
-		/// <param name="label">String logged before/after the items in the iterator
-		/// </param>
-		/// <param name="iter">Each next() is toString()ed and logged on it's own line. If iter is null this is logged differnetly then an empty iterator.
-		/// </param>
-		/// <param name="stream">Stream to log messages to.
-		/// </param>
-		public static void  DumpIterator(System.String label, System.Collections.IEnumerator iter, System.IO.StreamWriter stream)
-		{
-			stream.WriteLine("*** BEGIN " + label + " ***");
-			if (null == iter)
-			{
-				stream.WriteLine(" ... NULL ...");
-			}
-			else
-			{
-				while (iter.MoveNext())
-				{
-					stream.WriteLine(iter.Current.ToString());
-				}
-			}
-			stream.WriteLine("*** END " + label + " ***");
-		}
-		
-		/// <summary> Convinience method for logging an array.  Wraps the array in an iterator and delegates</summary>
-		/// <seealso cref="dumpIterator(String,Iterator,PrintStream)">
-		/// </seealso>
-		public static void  DumpArray(System.String label, System.Object[] objs, System.IO.StreamWriter stream)
-		{
-			System.Collections.IEnumerator iter = (null == objs)?null:new System.Collections.ArrayList(objs).GetEnumerator();
-			DumpIterator(label, iter, stream);
-		}
-		
-		/// <summary> Returns a {@link Random} instance for generating random numbers during the test.
-		/// The random seed is logged during test execution and printed to System.out on any failure
-		/// for reproducing the test using {@link #NewRandom(long)} with the recorded seed
-		/// .
-		/// </summary>
-		public virtual System.Random NewRandom()
-		{
-			if (seed_init != false)
-			{
-				throw new System.SystemException("please call LuceneTestCase.newRandom only once per test");
-			}
-			return NewRandom(seedRnd.Next(System.Int32.MinValue, System.Int32.MaxValue));
-		}
-		
-		/// <summary> Returns a {@link Random} instance for generating random numbers during the test.
-		/// If an error occurs in the test that is not reproducible, you can use this method to
-		/// initialize the number generator with the seed that was printed out during the failing test.
-		/// </summary>
-		public virtual System.Random NewRandom(int seed)
-		{
-			if (this.seed_init != false)
-			{
-				throw new System.SystemException("please call LuceneTestCase.newRandom only once per test");
-			}
-            this.seed_init = true;
-			this.seed = seed;
-			return new System.Random(seed);
-		}
-		
-		// @Override
-		public virtual void  RunBare()
-		{
-			try
-			{
-				seed_init = false;
-				//base.RunBare(); // {{Aroush-2.9}}
-                System.Diagnostics.Debug.Fail("Port issue:", "base.RunBare()"); // {{Aroush-2.9}}
-			}
-			catch (System.Exception e)
-			{
-				if (seed_init != false)
-				{
-					System.Console.Out.WriteLine("NOTE: random seed of testcase '" + GetType() + "' was: " + seed);
-				}
-				throw e;
-			}
-		}
-		
-		// recorded seed
-		[NonSerialized]
-		protected internal int seed = 0;
-        protected internal bool seed_init = false;
-		
-		// static members
-		[NonSerialized]
-		private static readonly System.Random seedRnd = new System.Random();
-	}
-=======
-/* 
- * Licensed to the Apache Software Foundation (ASF) under one or more
- * contributor license agreements.  See the NOTICE file distributed with
- * this work for additional information regarding copyright ownership.
- * The ASF licenses this file to You under the Apache License, Version 2.0
- * (the "License"); you may not use this file except in compliance with
- * the License.  You may obtain a copy of the License at
- * 
- * http://www.apache.org/licenses/LICENSE-2.0
- * 
- * Unless required by applicable law or agreed to in writing, software
- * distributed under the License is distributed on an "AS IS" BASIS,
- * WITHOUT WARRANTIES OR CONDITIONS OF ANY KIND, either express or implied.
- * See the License for the specific language governing permissions and
- * limitations under the License.
- */
-
-using System;
-
-using NUnit.Framework;
-
-using ConcurrentMergeScheduler = Lucene.Net.Index.ConcurrentMergeScheduler;
-using Insanity = Lucene.Net.Util.FieldCacheSanityChecker.Insanity;
-using FieldCache = Lucene.Net.Search.FieldCache;
-using CacheEntry = Lucene.Net.Search.CacheEntry;
-
-namespace Lucene.Net.Util
-{
-	
-	/// <summary> Base class for all Lucene unit tests.  
-	/// <p/>
-	/// Currently the
-	/// only added functionality over JUnit's TestCase is
-	/// asserting that no unhandled exceptions occurred in
-	/// threads launched by ConcurrentMergeScheduler and asserting sane
-	/// FieldCache usage athe moment of tearDown.
-	/// <p/>
-	/// If you
-	/// override either <code>setUp()</code> or
-	/// <code>tearDown()</code> in your unit test, make sure you
-	/// call <code>super.setUp()</code> and
-	/// <code>super.tearDown()</code>
-	/// <p/>
-	/// </summary>
-	/// <seealso cref="assertSaneFieldCaches">
-	/// </seealso>
-	[Serializable]
-	public abstract class LuceneTestCase
-	{
-		public static  System.IO.FileInfo TEMP_DIR;
-        static LuceneTestCase()
-        {
-            String directory = Paths.TempDirectory;
-
-            TEMP_DIR = new System.IO.FileInfo(directory);
-        }
-
-        bool allowDocsOutOfOrder = true;
-
-		public LuceneTestCase() : base()
-		{
-		}
-		
-		public LuceneTestCase(System.String name)
-		{
-		}
-        
-		[SetUp]
-		public virtual void  SetUp()
-		{
-			ConcurrentMergeScheduler.SetTestMode();
-		}
-		
-		/// <summary> Forcible purges all cache entries from the FieldCache.
-		/// <p/>
-		/// This method will be called by tearDown to clean up FieldCache.DEFAULT.
-		/// If a (poorly written) test has some expectation that the FieldCache
-		/// will persist across test methods (ie: a static IndexReader) this 
-		/// method can be overridden to do nothing.
-		/// <p/>
-		/// </summary>
-		/// <seealso cref="FieldCache.PurgeAllCaches()">
-		/// </seealso>
-		protected internal virtual void  PurgeFieldCache(FieldCache fc)
-		{
-			fc.PurgeAllCaches();
-		}
-		
-		protected internal virtual System.String GetTestLabel()
-		{
-            return Lucene.Net.TestCase.GetFullName();
-		}
-		
-		[TearDown]
-		public virtual void  TearDown()
-		{
-			try
-			{
-				// this isn't as useful as calling directly from the scope where the 
-				// index readers are used, because they could be gc'ed just before
-				// tearDown is called.
-				// But it's better then nothing.
-				AssertSaneFieldCaches(GetTestLabel());
-				
-				if (ConcurrentMergeScheduler.AnyUnhandledExceptions())
-				{
-					// Clear the failure so that we don't just keep
-					// failing subsequent test cases
-					ConcurrentMergeScheduler.ClearUnhandledExceptions();
-					Assert.Fail("ConcurrentMergeScheduler hit unhandled exceptions");
-				}
-			}
-			finally
-			{
-				PurgeFieldCache(Lucene.Net.Search.FieldCache_Fields.DEFAULT);
-			}
-			
-			//base.TearDown();  // {{Aroush-2.9}}
-            this.seed = null;
-		}
-		
-		/// <summary> Asserts that FieldCacheSanityChecker does not detect any 
-		/// problems with FieldCache.DEFAULT.
-		/// <p/>
-		/// If any problems are found, they are logged to System.err 
-		/// (allong with the msg) when the Assertion is thrown.
-		/// <p/>
-		/// This method is called by tearDown after every test method, 
-		/// however IndexReaders scoped inside test methods may be garbage 
-		/// collected prior to this method being called, causing errors to 
-		/// be overlooked. Tests are encouraged to keep their IndexReaders 
-		/// scoped at the class level, or to explicitly call this method 
-		/// directly in the same scope as the IndexReader.
-		/// <p/>
-		/// </summary>
-		/// <seealso cref="FieldCacheSanityChecker">
-		/// </seealso>
-		protected internal virtual void  AssertSaneFieldCaches(System.String msg)
-		{
-			CacheEntry[] entries = Lucene.Net.Search.FieldCache_Fields.DEFAULT.GetCacheEntries();
-			Insanity[] insanity = null;
-			try
-			{
-				try
-				{
-					insanity = FieldCacheSanityChecker.CheckSanity(entries);
-				}
-				catch (System.SystemException e)
-				{
-					System.IO.StreamWriter temp_writer;
-					temp_writer = new System.IO.StreamWriter(System.Console.OpenStandardError(), System.Console.Error.Encoding);
-					temp_writer.AutoFlush = true;
-					DumpArray(msg + ": FieldCache", entries, temp_writer);
-					throw e;
-				}
-				
-				Assert.AreEqual(0, insanity.Length, msg + ": Insane FieldCache usage(s) found");
-				insanity = null;
-			}
-			finally
-			{
-				
-				// report this in the event of any exception/failure
-				// if no failure, then insanity will be null anyway
-				if (null != insanity)
-				{
-					System.IO.StreamWriter temp_writer2;
-					temp_writer2 = new System.IO.StreamWriter(System.Console.OpenStandardError(), System.Console.Error.Encoding);
-					temp_writer2.AutoFlush = true;
-					DumpArray(msg + ": Insane FieldCache usage(s)", insanity, temp_writer2);
-				}
-			}
-		}
-		
-		/// <summary> Convinience method for logging an iterator.</summary>
-		/// <param name="label">String logged before/after the items in the iterator
-		/// </param>
-		/// <param name="iter">Each next() is toString()ed and logged on it's own line. If iter is null this is logged differnetly then an empty iterator.
-		/// </param>
-		/// <param name="stream">Stream to log messages to.
-		/// </param>
-		public static void  DumpIterator(System.String label, System.Collections.IEnumerator iter, System.IO.StreamWriter stream)
-		{
-			stream.WriteLine("*** BEGIN " + label + " ***");
-			if (null == iter)
-			{
-				stream.WriteLine(" ... NULL ...");
-			}
-			else
-			{
-				while (iter.MoveNext())
-				{
-					stream.WriteLine(iter.Current.ToString());
-				}
-			}
-			stream.WriteLine("*** END " + label + " ***");
-		}
-		
-		/// <summary> Convinience method for logging an array.  Wraps the array in an iterator and delegates</summary>
-		/// <seealso cref="dumpIterator(String,Iterator,PrintStream)">
-		/// </seealso>
-		public static void  DumpArray(System.String label, System.Object[] objs, System.IO.StreamWriter stream)
-		{
-			System.Collections.IEnumerator iter = (null == objs)?null:new System.Collections.ArrayList(objs).GetEnumerator();
-			DumpIterator(label, iter, stream);
-		}
-		
-		/// <summary> Returns a {@link Random} instance for generating random numbers during the test.
-		/// The random seed is logged during test execution and printed to System.out on any failure
-		/// for reproducing the test using {@link #NewRandom(long)} with the recorded seed
-		/// .
-		/// </summary>
-		public virtual System.Random NewRandom()
-		{
-			if (this.seed != null)
-			{
-				throw new System.SystemException("please call LuceneTestCase.newRandom only once per test");
-			}
-			return NewRandom(seedRnd.Next(System.Int32.MinValue, System.Int32.MaxValue));
-		}
-		
-		/// <summary> Returns a {@link Random} instance for generating random numbers during the test.
-		/// If an error occurs in the test that is not reproducible, you can use this method to
-		/// initialize the number generator with the seed that was printed out during the failing test.
-		/// </summary>
-		public virtual System.Random NewRandom(int seed)
-		{
-			if (this.seed != null)
-			{
-				throw new System.SystemException("please call LuceneTestCase.newRandom only once per test");
-			}
-			this.seed = seed;
-			return new System.Random(seed);
-		}
-		
-		// @Override
-		public virtual void  RunBare()
-		{
-			try
-			{
-				this.seed = null;
-				//base.RunBare(); // {{Aroush-2.9}}
-                System.Diagnostics.Debug.Fail("Port issue:", "base.RunBare()"); // {{Aroush-2.9}}
-			}
-			catch (System.Exception e)
-			{
-				if (this.seed != null)
-				{
-					System.Console.Out.WriteLine("NOTE: random seed of testcase '" + GetType() + "' was: " + seed);
-				}
-				throw e;
-			}
-		}
-		
-		// recorded seed
-		[NonSerialized]
-		protected internal int? seed = null;
-        //protected internal bool seed_init = false;
-		
-		// static members
-		[NonSerialized]
-		private static readonly System.Random seedRnd = new System.Random();
-	}
->>>>>>> 3a20f867
-}+/* 
+ * Licensed to the Apache Software Foundation (ASF) under one or more
+ * contributor license agreements.  See the NOTICE file distributed with
+ * this work for additional information regarding copyright ownership.
+ * The ASF licenses this file to You under the Apache License, Version 2.0
+ * (the "License"); you may not use this file except in compliance with
+ * the License.  You may obtain a copy of the License at
+ * 
+ * http://www.apache.org/licenses/LICENSE-2.0
+ * 
+ * Unless required by applicable law or agreed to in writing, software
+ * distributed under the License is distributed on an "AS IS" BASIS,
+ * WITHOUT WARRANTIES OR CONDITIONS OF ANY KIND, either express or implied.
+ * See the License for the specific language governing permissions and
+ * limitations under the License.
+ */
+
+using System;
+
+using NUnit.Framework;
+
+using ConcurrentMergeScheduler = Lucene.Net.Index.ConcurrentMergeScheduler;
+using Insanity = Lucene.Net.Util.FieldCacheSanityChecker.Insanity;
+using FieldCache = Lucene.Net.Search.FieldCache;
+using CacheEntry = Lucene.Net.Search.CacheEntry;
+
+namespace Lucene.Net.Util
+{
+	
+	/// <summary> Base class for all Lucene unit tests.  
+	/// <p/>
+	/// Currently the
+	/// only added functionality over JUnit's TestCase is
+	/// asserting that no unhandled exceptions occurred in
+	/// threads launched by ConcurrentMergeScheduler and asserting sane
+	/// FieldCache usage athe moment of tearDown.
+	/// <p/>
+	/// If you
+	/// override either <code>setUp()</code> or
+	/// <code>tearDown()</code> in your unit test, make sure you
+	/// call <code>super.setUp()</code> and
+	/// <code>super.tearDown()</code>
+	/// <p/>
+	/// </summary>
+	/// <seealso cref="assertSaneFieldCaches">
+	/// </seealso>
+	[Serializable]
+	public abstract class LuceneTestCase
+	{
+		public static  System.IO.FileInfo TEMP_DIR;
+        static LuceneTestCase()
+        {
+            String directory = Paths.TempDirectory;
+
+            TEMP_DIR = new System.IO.FileInfo(directory);
+        }
+
+        bool allowDocsOutOfOrder = true;
+
+		public LuceneTestCase() : base()
+		{
+		}
+		
+		public LuceneTestCase(System.String name)
+		{
+		}
+        
+		[SetUp]
+		public virtual void  SetUp()
+		{
+			ConcurrentMergeScheduler.SetTestMode();
+		}
+		
+		/// <summary> Forcible purges all cache entries from the FieldCache.
+		/// <p/>
+		/// This method will be called by tearDown to clean up FieldCache.DEFAULT.
+		/// If a (poorly written) test has some expectation that the FieldCache
+		/// will persist across test methods (ie: a static IndexReader) this 
+		/// method can be overridden to do nothing.
+		/// <p/>
+		/// </summary>
+		/// <seealso cref="FieldCache.PurgeAllCaches()">
+		/// </seealso>
+		protected internal virtual void  PurgeFieldCache(FieldCache fc)
+		{
+			fc.PurgeAllCaches();
+		}
+		
+		protected internal virtual System.String GetTestLabel()
+		{
+			return NUnit.Framework.TestContext.CurrentContext.Test.FullName;
+		}
+		
+		[TearDown]
+		public virtual void  TearDown()
+		{
+			try
+			{
+				// this isn't as useful as calling directly from the scope where the 
+				// index readers are used, because they could be gc'ed just before
+				// tearDown is called.
+				// But it's better then nothing.
+				AssertSaneFieldCaches(GetTestLabel());
+				
+				if (ConcurrentMergeScheduler.AnyUnhandledExceptions())
+				{
+					// Clear the failure so that we don't just keep
+					// failing subsequent test cases
+					ConcurrentMergeScheduler.ClearUnhandledExceptions();
+					Assert.Fail("ConcurrentMergeScheduler hit unhandled exceptions");
+				}
+			}
+			finally
+			{
+				PurgeFieldCache(Lucene.Net.Search.FieldCache_Fields.DEFAULT);
+			}
+			
+			//base.TearDown();  // {{Aroush-2.9}}
+            this.seed = null;
+		}
+		
+		/// <summary> Asserts that FieldCacheSanityChecker does not detect any 
+		/// problems with FieldCache.DEFAULT.
+		/// <p/>
+		/// If any problems are found, they are logged to System.err 
+		/// (allong with the msg) when the Assertion is thrown.
+		/// <p/>
+		/// This method is called by tearDown after every test method, 
+		/// however IndexReaders scoped inside test methods may be garbage 
+		/// collected prior to this method being called, causing errors to 
+		/// be overlooked. Tests are encouraged to keep their IndexReaders 
+		/// scoped at the class level, or to explicitly call this method 
+		/// directly in the same scope as the IndexReader.
+		/// <p/>
+		/// </summary>
+		/// <seealso cref="FieldCacheSanityChecker">
+		/// </seealso>
+		protected internal virtual void  AssertSaneFieldCaches(System.String msg)
+		{
+			CacheEntry[] entries = Lucene.Net.Search.FieldCache_Fields.DEFAULT.GetCacheEntries();
+			Insanity[] insanity = null;
+			try
+			{
+				try
+				{
+					insanity = FieldCacheSanityChecker.CheckSanity(entries);
+				}
+				catch (System.SystemException e)
+				{
+					System.IO.StreamWriter temp_writer;
+					temp_writer = new System.IO.StreamWriter(System.Console.OpenStandardError(), System.Console.Error.Encoding);
+					temp_writer.AutoFlush = true;
+					DumpArray(msg + ": FieldCache", entries, temp_writer);
+					throw e;
+				}
+				
+				Assert.AreEqual(0, insanity.Length, msg + ": Insane FieldCache usage(s) found");
+				insanity = null;
+			}
+			finally
+			{
+				
+				// report this in the event of any exception/failure
+				// if no failure, then insanity will be null anyway
+				if (null != insanity)
+				{
+					System.IO.StreamWriter temp_writer2;
+					temp_writer2 = new System.IO.StreamWriter(System.Console.OpenStandardError(), System.Console.Error.Encoding);
+					temp_writer2.AutoFlush = true;
+					DumpArray(msg + ": Insane FieldCache usage(s)", insanity, temp_writer2);
+				}
+			}
+		}
+		
+		/// <summary> Convinience method for logging an iterator.</summary>
+		/// <param name="label">String logged before/after the items in the iterator
+		/// </param>
+		/// <param name="iter">Each next() is toString()ed and logged on it's own line. If iter is null this is logged differnetly then an empty iterator.
+		/// </param>
+		/// <param name="stream">Stream to log messages to.
+		/// </param>
+		public static void  DumpIterator(System.String label, System.Collections.IEnumerator iter, System.IO.StreamWriter stream)
+		{
+			stream.WriteLine("*** BEGIN " + label + " ***");
+			if (null == iter)
+			{
+				stream.WriteLine(" ... NULL ...");
+			}
+			else
+			{
+				while (iter.MoveNext())
+				{
+					stream.WriteLine(iter.Current.ToString());
+				}
+			}
+			stream.WriteLine("*** END " + label + " ***");
+		}
+		
+		/// <summary> Convinience method for logging an array.  Wraps the array in an iterator and delegates</summary>
+		/// <seealso cref="dumpIterator(String,Iterator,PrintStream)">
+		/// </seealso>
+		public static void  DumpArray(System.String label, System.Object[] objs, System.IO.StreamWriter stream)
+		{
+			System.Collections.IEnumerator iter = (null == objs)?null:new System.Collections.ArrayList(objs).GetEnumerator();
+			DumpIterator(label, iter, stream);
+		}
+		
+		/// <summary> Returns a {@link Random} instance for generating random numbers during the test.
+		/// The random seed is logged during test execution and printed to System.out on any failure
+		/// for reproducing the test using {@link #NewRandom(long)} with the recorded seed
+		/// .
+		/// </summary>
+		public virtual System.Random NewRandom()
+		{
+			if (this.seed != null)
+			{
+				throw new System.SystemException("please call LuceneTestCase.newRandom only once per test");
+			}
+			return NewRandom(seedRnd.Next(System.Int32.MinValue, System.Int32.MaxValue));
+		}
+		
+		/// <summary> Returns a {@link Random} instance for generating random numbers during the test.
+		/// If an error occurs in the test that is not reproducible, you can use this method to
+		/// initialize the number generator with the seed that was printed out during the failing test.
+		/// </summary>
+		public virtual System.Random NewRandom(int seed)
+		{
+			if (this.seed != null)
+			{
+				throw new System.SystemException("please call LuceneTestCase.newRandom only once per test");
+			}
+			this.seed = seed;
+			return new System.Random(seed);
+		}
+		
+		// @Override
+		public virtual void  RunBare()
+		{
+			try
+			{
+				this.seed = null;
+				//base.RunBare(); // {{Aroush-2.9}}
+                System.Diagnostics.Debug.Fail("Port issue:", "base.RunBare()"); // {{Aroush-2.9}}
+			}
+			catch (System.Exception e)
+			{
+				if (this.seed != null)
+				{
+					System.Console.Out.WriteLine("NOTE: random seed of testcase '" + GetType() + "' was: " + seed);
+				}
+				throw e;
+			}
+		}
+		
+		// recorded seed
+		[NonSerialized]
+		protected internal int? seed = null;
+        //protected internal bool seed_init = false;
+		
+		// static members
+		[NonSerialized]
+		private static readonly System.Random seedRnd = new System.Random();
+	}
+}