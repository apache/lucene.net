--- conflicted
+++ resolved
@@ -18,968 +18,9 @@
  specific language governing permissions and limitations
  under the License.
 
-<<<<<<< HEAD
+
 -->
-<Project DefaultTargets="Build" xmlns="http://schemas.microsoft.com/developer/msbuild/2003" ToolsVersion="4.0">
-  <PropertyGroup>
-    <Configuration Condition=" '$(Configuration)' == '' ">Debug</Configuration>
-    <Platform Condition=" '$(Platform)' == '' ">AnyCPU</Platform>
-    <ProjectGuid>{5D4AD9BE-1FFB-41AB-9943-25737971BF57}</ProjectGuid>
-    <RootNamespace>Lucene.Net</RootNamespace>
-    <AssemblyName>Lucene.Net</AssemblyName>
-    <FileAlignment>512</FileAlignment>
-    <TargetFrameworkProfile />
-  </PropertyGroup>
-  <PropertyGroup Condition=" '$(Configuration)|$(Platform)' == 'Debug|AnyCPU' ">
-    <TargetFrameworkVersion>v4.0</TargetFrameworkVersion>
-    <Framework>$(TargetFrameworkVersion.Replace("v", "NET").Replace(".", ""))</Framework>
-    <OutputPath>..\..\build\bin\core\$(Configuration.Replace("35", ""))\$(Framework)\</OutputPath>
-    <AllowUnsafeBlocks>false</AllowUnsafeBlocks>
-    <BaseAddress>285212672</BaseAddress>
-    <CheckForOverflowUnderflow>false</CheckForOverflowUnderflow>
-    <DefineConstants>TRACE;DEBUG;$(Framework)</DefineConstants>
-    <DebugSymbols>true</DebugSymbols>
-    <FileAlignment>4096</FileAlignment>
-    <NoStdLib>false</NoStdLib>
-    <NoWarn>618</NoWarn>
-    <Optimize>false</Optimize>
-    <RegisterForComInterop>false</RegisterForComInterop>
-    <RemoveIntegerChecks>false</RemoveIntegerChecks>
-    <TreatWarningsAsErrors>false</TreatWarningsAsErrors>
-    <WarningLevel>4</WarningLevel>
-    <DebugType>full</DebugType>
-    <ErrorReport>prompt</ErrorReport>
-    <CodeAnalysisRuleSet>MinimumRecommendedRules.ruleset</CodeAnalysisRuleSet>
-    <RunCodeAnalysis>false</RunCodeAnalysis>
-    <OutputType>Library</OutputType>
-  </PropertyGroup>
-  <PropertyGroup Condition=" '$(Configuration)|$(Platform)' == 'Debug35|AnyCPU' ">
-    <TargetFrameworkVersion>v3.5</TargetFrameworkVersion>
-    <Framework>$(TargetFrameworkVersion.Replace("v", "NET").Replace(".", ""))</Framework>
-    <OutputPath>..\..\build\bin\core\$(Configuration.Replace("35", ""))\$(Framework)\</OutputPath>
-    <AllowUnsafeBlocks>false</AllowUnsafeBlocks>
-    <BaseAddress>285212672</BaseAddress>
-    <CheckForOverflowUnderflow>false</CheckForOverflowUnderflow>
-    <DefineConstants>TRACE;DEBUG;$(Framework)</DefineConstants>
-    <DebugSymbols>true</DebugSymbols>
-    <FileAlignment>4096</FileAlignment>
-    <NoStdLib>false</NoStdLib>
-    <NoWarn>618</NoWarn>
-    <Optimize>false</Optimize>
-    <RegisterForComInterop>false</RegisterForComInterop>
-    <RemoveIntegerChecks>false</RemoveIntegerChecks>
-    <TreatWarningsAsErrors>false</TreatWarningsAsErrors>
-    <WarningLevel>4</WarningLevel>
-    <DebugType>full</DebugType>
-    <ErrorReport>prompt</ErrorReport>
-    <CodeAnalysisRuleSet>blah.ruleset</CodeAnalysisRuleSet>
-    <RunCodeAnalysis>false</RunCodeAnalysis>
-    <OutputType>Library</OutputType>
-  </PropertyGroup>
-  <PropertyGroup Condition=" '$(Configuration)|$(Platform)' == 'Release|AnyCPU' ">
-    <TargetFrameworkVersion>v4.0</TargetFrameworkVersion>
-    <Framework>$(TargetFrameworkVersion.Replace("v", "NET").Replace(".", ""))</Framework>
-    <OutputPath>..\..\build\bin\core\$(Configuration.Replace("35", ""))\$(Framework)\</OutputPath>
-    <AllowUnsafeBlocks>true</AllowUnsafeBlocks>
-    <BaseAddress>285212672</BaseAddress>
-    <CheckForOverflowUnderflow>false</CheckForOverflowUnderflow>
-    <DefineConstants>TRACE;$(Framework)</DefineConstants>
-    <DocumentationFile>..\..\build\bin\core\$(Configuration.Replace("35", ""))\$(Framework)\Lucene.Net.XML</DocumentationFile>
-    <FileAlignment>4096</FileAlignment>
-    <NoStdLib>false</NoStdLib>
-    <NoWarn>618,1591</NoWarn>
-    <Optimize>true</Optimize>
-    <RegisterForComInterop>false</RegisterForComInterop>
-    <RemoveIntegerChecks>false</RemoveIntegerChecks>
-    <TreatWarningsAsErrors>false</TreatWarningsAsErrors>
-    <WarningLevel>4</WarningLevel>
-    <DebugType>pdbonly</DebugType>
-    <ErrorReport>prompt</ErrorReport>
-    <DebugSymbols>true</DebugSymbols>
-    <CodeAnalysisRuleSet>AllRules.ruleset</CodeAnalysisRuleSet>
-    <OutputType>Library</OutputType>
-  </PropertyGroup>
-  <PropertyGroup Condition=" '$(Configuration)|$(Platform)' == 'Release35|AnyCPU' ">
-    <TargetFrameworkVersion>v3.5</TargetFrameworkVersion>
-    <Framework>$(TargetFrameworkVersion.Replace("v", "NET").Replace(".", ""))</Framework>
-    <OutputPath>..\..\build\bin\core\$(Configuration.Replace("35", ""))\$(Framework)\</OutputPath>
-    <AllowUnsafeBlocks>true</AllowUnsafeBlocks>
-    <BaseAddress>285212672</BaseAddress>
-    <CheckForOverflowUnderflow>false</CheckForOverflowUnderflow>
-    <DefineConstants>TRACE;$(Framework)</DefineConstants>
-    <DocumentationFile>..\..\build\bin\core\$(Configuration.Replace("35", ""))\$(Framework)\Lucene.Net.XML</DocumentationFile>
-    <FileAlignment>4096</FileAlignment>
-    <NoStdLib>false</NoStdLib>
-    <NoWarn>618,1591</NoWarn>
-    <Optimize>true</Optimize>
-    <RegisterForComInterop>false</RegisterForComInterop>
-    <RemoveIntegerChecks>false</RemoveIntegerChecks>
-    <TreatWarningsAsErrors>false</TreatWarningsAsErrors>
-    <WarningLevel>4</WarningLevel>
-    <DebugType>pdbonly</DebugType>
-    <ErrorReport>prompt</ErrorReport>
-    <DebugSymbols>true</DebugSymbols>
-    <CodeAnalysisRuleSet>AllRules.ruleset</CodeAnalysisRuleSet>
-    <OutputType>Library</OutputType>
-  </PropertyGroup>
-  <PropertyGroup>
-    <SignAssembly>true</SignAssembly>
-  </PropertyGroup>
-  <PropertyGroup>
-    <AssemblyOriginatorKeyFile>Lucene.Net.snk</AssemblyOriginatorKeyFile>
-  </PropertyGroup>
-  <ItemGroup>
-    <Reference Include="System">
-      <Name>System</Name>
-    </Reference>
-    <Reference Condition="'$(Framework)' == 'NET35'" Include="System.Core" />
-    <Reference Include="System.configuration" />
-    <Reference Include="System.Xml">
-      <Name>System.XML</Name>
-    </Reference>
-  </ItemGroup>
-  <ItemGroup>
-    <Compile Include="Analysis\Analyzer.cs">
-      <SubType>Code</SubType>
-    </Compile>
-    <Compile Include="Analysis\AnalyzerWrapper.cs" />
-    <Compile Include="Analysis\CachingTokenFilter.cs" />
-    <Compile Include="Analysis\CharFilter.cs" />
-    <Compile Include="Analysis\NumericTokenStream.cs" />
-    <Compile Include="Analysis\Token.cs">
-      <SubType>Code</SubType>
-    </Compile>
-    <Compile Include="Analysis\Tokenattributes\CharTermAttribute.cs" />
-    <Compile Include="Analysis\Tokenattributes\FlagsAttribute.cs" />
-    <Compile Include="Analysis\Tokenattributes\ICharTermAttribute.cs" />
-    <Compile Include="Analysis\Tokenattributes\IFlagsAttribute.cs" />
-    <Compile Include="Analysis\Tokenattributes\IOffsetAttribute.cs" />
-    <Compile Include="Analysis\Tokenattributes\ITermToBytesRefAttribute.cs" />
-    <Compile Include="Analysis\Tokenattributes\OffsetAttribute.cs" />
-    <Compile Include="Analysis\Tokenattributes\IPayloadAttribute.cs" />
-    <Compile Include="Analysis\Tokenattributes\PayloadAttribute.cs" />
-    <Compile Include="Analysis\Tokenattributes\IPositionIncrementAttribute.cs" />
-    <Compile Include="Analysis\Tokenattributes\PositionIncrementAttribute.cs" />
-    <Compile Include="Analysis\Tokenattributes\ITermAttribute.cs" />
-    <Compile Include="Analysis\Tokenattributes\TermAttribute.cs" />
-    <Compile Include="Analysis\Tokenattributes\ITypeAttribute.cs" />
-    <Compile Include="Analysis\Tokenattributes\TypeAttribute.cs" />
-    <Compile Include="Analysis\TokenFilter.cs">
-      <SubType>Code</SubType>
-    </Compile>
-    <Compile Include="Analysis\Tokenizer.cs">
-      <SubType>Code</SubType>
-    </Compile>
-    <Compile Include="Analysis\TokenStream.cs">
-      <SubType>Code</SubType>
-    </Compile>
-    <Compile Include="AssemblyInfo.cs">
-      <SubType>Code</SubType>
-    </Compile>
-    <Compile Include="Document\CompressionTools.cs" />
-    <Compile Include="Document\DateTools.cs">
-      <SubType>Code</SubType>
-    </Compile>
-    <Compile Include="Document\Document.cs">
-      <SubType>Code</SubType>
-    </Compile>
-    <Compile Include="Document\DocumentStoredFieldVisitor.cs" />
-    <Compile Include="Document\DoubleDocValuesField.cs" />
-    <Compile Include="Document\DoubleField.cs" />
-    <Compile Include="Document\Field.cs">
-      <SubType>Code</SubType>
-    </Compile>
-    <Compile Include="Document\FieldType.cs" />
-    <Compile Include="Document\FloatDocValuesField.cs" />
-    <Compile Include="Document\FloatField.cs" />
-    <Compile Include="Document\IntField.cs" />
-    <Compile Include="Document\LongField.cs" />
-    <Compile Include="Document\NumericDocValuesField.cs" />
-    <Compile Include="Document\SortedDocValuesField.cs" />
-    <Compile Include="Document\SortedSetDocValuesField.cs" />
-    <Compile Include="Document\StoredField.cs" />
-    <Compile Include="Document\StringField.cs" />
-    <Compile Include="Document\TextField.cs" />
-    <Compile Include="Index\BufferedDeletes.cs" />
-    <Compile Include="Index\ByteBlockPool.cs" />
-    <Compile Include="Index\ByteSliceReader.cs" />
-    <Compile Include="Index\ByteSliceWriter.cs" />
-    <Compile Include="Index\CharBlockPool.cs" />
-    <Compile Include="Index\CheckIndex.cs" />
-    <Compile Include="Index\CompoundFileReader.cs">
-      <SubType>Code</SubType>
-    </Compile>
-    <Compile Include="Index\CompoundFileWriter.cs">
-      <SubType>Code</SubType>
-    </Compile>
-    <Compile Include="Index\ConcurrentMergeScheduler.cs" />
-    <Compile Include="Index\CorruptIndexException.cs" />
-    <Compile Include="Index\DefaultSkipListReader.cs" />
-    <Compile Include="Index\DefaultSkipListWriter.cs" />
-    <Compile Include="Index\DirectoryReader.cs" />
-    <Compile Include="Index\DocConsumer.cs" />
-    <Compile Include="Index\DocConsumerPerThread.cs" />
-    <Compile Include="Index\DocFieldConsumer.cs" />
-    <Compile Include="Index\DocFieldConsumerPerField.cs" />
-    <Compile Include="Index\DocFieldConsumerPerThread.cs" />
-    <Compile Include="Index\DocFieldConsumers.cs" />
-    <Compile Include="Index\DocFieldConsumersPerField.cs" />
-    <Compile Include="Index\DocFieldConsumersPerThread.cs" />
-    <Compile Include="Index\DocFieldProcessor.cs" />
-    <Compile Include="Index\DocFieldProcessorPerField.cs" />
-    <Compile Include="Index\DocFieldProcessorPerThread.cs" />
-    <Compile Include="Index\DocInverter.cs" />
-    <Compile Include="Index\DocInverterPerField.cs" />
-    <Compile Include="Index\DocInverterPerThread.cs" />
-    <Compile Include="Index\DocumentsWriter.cs" />
-    <Compile Include="Index\DocumentsWriterThreadState.cs" />
-    <Compile Include="Index\FieldInfo.cs">
-      <SubType>Code</SubType>
-    </Compile>
-    <Compile Include="Index\FieldInfos.cs">
-      <SubType>Code</SubType>
-    </Compile>
-    <Compile Include="Index\FieldInvertState.cs" />
-    <Compile Include="Index\FieldReaderException.cs">
-      <SubType>Code</SubType>
-    </Compile>
-    <Compile Include="Index\FieldSortedTermVectorMapper.cs" />
-    <Compile Include="Index\FieldsReader.cs">
-      <SubType>Code</SubType>
-    </Compile>
-    <Compile Include="Index\FieldsWriter.cs">
-      <SubType>Code</SubType>
-    </Compile>
-    <Compile Include="Index\FilterIndexReader.cs">
-      <SubType>Code</SubType>
-    </Compile>
-    <Compile Include="Index\FormatPostingsDocsConsumer.cs" />
-    <Compile Include="Index\FormatPostingsDocsWriter.cs" />
-    <Compile Include="Index\FormatPostingsFieldsConsumer.cs" />
-    <Compile Include="Index\FormatPostingsFieldsWriter.cs" />
-    <Compile Include="Index\FormatPostingsPositionsConsumer.cs" />
-    <Compile Include="Index\FormatPostingsPositionsWriter.cs" />
-    <Compile Include="Index\FormatPostingsTermsConsumer.cs" />
-    <Compile Include="Index\FormatPostingsTermsWriter.cs" />
-    <Compile Include="Index\FreqProxFieldMergeState.cs" />
-    <Compile Include="Index\FreqProxTermsWriter.cs" />
-    <Compile Include="Index\FreqProxTermsWriterPerField.cs" />
-    <Compile Include="Index\FreqProxTermsWriterPerThread.cs" />
-    <Compile Include="Index\IndexCommit.cs" />
-    <Compile Include="Index\IndexDeletionPolicy.cs" />
-    <Compile Include="Index\IndexFileDeleter.cs">
-      <SubType>Code</SubType>
-    </Compile>
-    <Compile Include="Index\IndexFileNameFilter.cs">
-      <SubType>Code</SubType>
-    </Compile>
-    <Compile Include="Index\IndexFileNames.cs">
-      <SubType>Code</SubType>
-    </Compile>
-    <Compile Include="Index\IndexReader.cs">
-      <SubType>Code</SubType>
-    </Compile>
-    <Compile Include="Index\IndexWriter.cs">
-      <SubType>Code</SubType>
-    </Compile>
-    <Compile Include="Index\IntBlockPool.cs" />
-    <Compile Include="Index\InvertedDocConsumer.cs" />
-    <Compile Include="Index\InvertedDocConsumerPerField.cs" />
-    <Compile Include="Index\InvertedDocConsumerPerThread.cs" />
-    <Compile Include="Index\InvertedDocEndConsumer.cs" />
-    <Compile Include="Index\InvertedDocEndConsumerPerField.cs" />
-    <Compile Include="Index\InvertedDocEndConsumerPerThread.cs" />
-    <Compile Include="Index\KeepOnlyLastCommitDeletionPolicy.cs" />
-    <Compile Include="Index\LogByteSizeMergePolicy.cs" />
-    <Compile Include="Index\LogDocMergePolicy.cs" />
-    <Compile Include="Index\LogMergePolicy.cs" />
-    <Compile Include="Index\MergeDocIDRemapper.cs" />
-    <Compile Include="Index\MergePolicy.cs" />
-    <Compile Include="Index\MergeScheduler.cs" />
-    <Compile Include="Index\MultiLevelSkipListReader.cs" />
-    <Compile Include="Index\MultiLevelSkipListWriter.cs" />
-    <Compile Include="Index\MultipleTermPositions.cs">
-      <SubType>Code</SubType>
-    </Compile>
-    <Compile Include="Index\MultiReader.cs">
-      <SubType>Code</SubType>
-    </Compile>
-    <Compile Include="Index\NormsWriter.cs" />
-    <Compile Include="Index\NormsWriterPerField.cs" />
-    <Compile Include="Index\NormsWriterPerThread.cs" />
-    <Compile Include="Index\ParallelReader.cs">
-      <SubType>Code</SubType>
-    </Compile>
-    <Compile Include="Index\Payload.cs" />
-    <Compile Include="Index\PositionBasedTermVectorMapper.cs" />
-    <Compile Include="Index\RawPostingList.cs" />
-    <Compile Include="Index\ReadOnlyDirectoryReader.cs" />
-    <Compile Include="Index\ReadOnlySegmentReader.cs" />
-    <Compile Include="Index\ReusableStringReader.cs" />
-    <Compile Include="Index\SegmentInfo.cs">
-      <SubType>Code</SubType>
-    </Compile>
-    <Compile Include="Index\SegmentInfos.cs">
-      <SubType>Code</SubType>
-    </Compile>
-    <Compile Include="Index\SegmentMergeInfo.cs">
-      <SubType>Code</SubType>
-    </Compile>
-    <Compile Include="Index\SegmentMergeQueue.cs">
-      <SubType>Code</SubType>
-    </Compile>
-    <Compile Include="Index\SegmentMerger.cs">
-      <SubType>Code</SubType>
-    </Compile>
-    <Compile Include="Index\SegmentReader.cs">
-      <SubType>Code</SubType>
-    </Compile>
-    <Compile Include="Index\SegmentTermEnum.cs">
-      <SubType>Code</SubType>
-    </Compile>
-    <Compile Include="Index\SegmentTermPositions.cs">
-      <SubType>Code</SubType>
-    </Compile>
-    <Compile Include="Index\SegmentTermPositionVector.cs">
-      <SubType>Code</SubType>
-    </Compile>
-    <Compile Include="Index\SegmentTermVector.cs">
-      <SubType>Code</SubType>
-    </Compile>
-    <Compile Include="Index\SegmentWriteState.cs" />
-    <Compile Include="Index\SerialMergeScheduler.cs" />
-    <Compile Include="Index\SnapshotDeletionPolicy.cs" />
-    <Compile Include="Index\SortedTermVectorMapper.cs" />
-    <Compile Include="Index\StaleReaderException.cs" />
-    <Compile Include="Index\StoredFieldsWriter.cs" />
-    <Compile Include="Index\StoredFieldsWriterPerThread.cs" />
-    <Compile Include="Index\Term.cs">
-      <SubType>Code</SubType>
-    </Compile>
-    <Compile Include="Index\TermBuffer.cs">
-      <SubType>Code</SubType>
-    </Compile>
-    <Compile Include="Index\TermDocs.cs">
-      <SubType>Code</SubType>
-    </Compile>
-    <Compile Include="Index\TermEnum.cs">
-      <SubType>Code</SubType>
-    </Compile>
-    <Compile Include="Index\TermFreqVector.cs">
-      <SubType>Code</SubType>
-    </Compile>
-    <Compile Include="Index\TermInfo.cs">
-      <SubType>Code</SubType>
-    </Compile>
-    <Compile Include="Index\TermInfosReader.cs">
-      <SubType>Code</SubType>
-    </Compile>
-    <Compile Include="Index\TermInfosWriter.cs">
-      <SubType>Code</SubType>
-    </Compile>
-    <Compile Include="Index\TermPositions.cs">
-      <SubType>Code</SubType>
-    </Compile>
-    <Compile Include="Index\TermPositionVector.cs">
-      <SubType>Code</SubType>
-    </Compile>
-    <Compile Include="Index\TermsHash.cs" />
-    <Compile Include="Index\TermsHashConsumer.cs" />
-    <Compile Include="Index\TermsHashConsumerPerField.cs" />
-    <Compile Include="Index\TermsHashConsumerPerThread.cs" />
-    <Compile Include="Index\TermsHashPerField.cs" />
-    <Compile Include="Index\TermsHashPerThread.cs" />
-    <Compile Include="Index\TermVectorEntry.cs" />
-    <Compile Include="Index\TermVectorEntryFreqSortedComparator.cs" />
-    <Compile Include="Index\TermVectorMapper.cs" />
-    <Compile Include="Index\TermVectorOffsetInfo.cs">
-      <SubType>Code</SubType>
-    </Compile>
-    <Compile Include="Index\TermVectorsReader.cs">
-      <SubType>Code</SubType>
-    </Compile>
-    <Compile Include="Index\TermVectorsTermsWriter.cs" />
-    <Compile Include="Index\TermVectorsTermsWriterPerField.cs" />
-    <Compile Include="Index\TermVectorsTermsWriterPerThread.cs" />
-    <Compile Include="Index\TermVectorsWriter.cs">
-      <SubType>Code</SubType>
-    </Compile>
-    <Compile Include="LucenePackage.cs">
-      <SubType>Code</SubType>
-    </Compile>
-    <Compile Include="Messages\Message.cs" />
-    <Compile Include="Messages\MessageImpl.cs" />
-    <Compile Include="Messages\NLS.cs" />
-    <Compile Include="Messages\INLSException.cs" />
-    <Compile Include="QueryParser\CharStream.cs">
-      <SubType>Code</SubType>
-    </Compile>
-    <Compile Include="QueryParser\FastCharStream.cs">
-      <SubType>Code</SubType>
-    </Compile>
-    <Compile Include="QueryParser\MultiFieldQueryParser.cs">
-      <SubType>Code</SubType>
-    </Compile>
-    <Compile Include="QueryParser\ParseException.cs">
-      <SubType>Code</SubType>
-    </Compile>
-    <Compile Include="QueryParser\QueryParser.cs">
-      <SubType>Code</SubType>
-    </Compile>
-    <Compile Include="QueryParser\QueryParserConstants.cs">
-      <SubType>Code</SubType>
-    </Compile>
-    <Compile Include="QueryParser\QueryParserTokenManager.cs">
-      <SubType>Code</SubType>
-    </Compile>
-    <Compile Include="QueryParser\Token.cs">
-      <SubType>Code</SubType>
-    </Compile>
-    <Compile Include="QueryParser\TokenMgrError.cs">
-      <SubType>Code</SubType>
-    </Compile>
-    <Compile Include="Search\BooleanClause.cs">
-      <SubType>Code</SubType>
-    </Compile>
-    <Compile Include="Search\BooleanQuery.cs">
-      <SubType>Code</SubType>
-    </Compile>
-    <Compile Include="Search\BooleanScorer.cs">
-      <SubType>Code</SubType>
-    </Compile>
-    <Compile Include="Search\BooleanScorer2.cs">
-      <SubType>Code</SubType>
-    </Compile>
-    <Compile Include="Search\CachingSpanFilter.cs" />
-    <Compile Include="Search\CachingWrapperFilter.cs">
-      <SubType>Code</SubType>
-    </Compile>
-    <Compile Include="Search\Collector.cs" />
-    <Compile Include="Search\ComplexExplanation.cs">
-      <SubType>Code</SubType>
-    </Compile>
-    <Compile Include="Search\ConjunctionScorer.cs">
-      <SubType>Code</SubType>
-    </Compile>
-    <Compile Include="Search\ConstantScoreQuery.cs">
-      <SubType>Code</SubType>
-    </Compile>
-    <Compile Include="Search\DefaultSimilarity.cs">
-      <SubType>Code</SubType>
-    </Compile>
-    <Compile Include="Search\DisjunctionMaxQuery.cs">
-      <SubType>Code</SubType>
-    </Compile>
-    <Compile Include="Search\DisjunctionMaxScorer.cs">
-      <SubType>Code</SubType>
-    </Compile>
-    <Compile Include="Search\DisjunctionSumScorer.cs">
-      <SubType>Code</SubType>
-    </Compile>
-    <Compile Include="Search\DocIdSet.cs" />
-    <Compile Include="Search\DocIdSetIterator.cs" />
-    <Compile Include="Search\ExactPhraseScorer.cs">
-      <SubType>Code</SubType>
-    </Compile>
-    <Compile Include="Search\Explanation.cs">
-      <SubType>Code</SubType>
-    </Compile>
-    <Compile Include="Search\FieldCache.cs">
-      <SubType>Code</SubType>
-    </Compile>
-    <Compile Include="Search\FieldCacheImpl.cs">
-      <SubType>Code</SubType>
-    </Compile>
-    <Compile Include="Search\FieldCacheRangeFilter.cs" />
-    <Compile Include="Search\FieldCacheTermsFilter.cs" />
-    <Compile Include="Search\FieldComparator.cs" />
-    <Compile Include="Search\FieldComparatorSource.cs" />
-    <Compile Include="Search\FieldDoc.cs">
-      <SubType>Code</SubType>
-    </Compile>
-    <Compile Include="Search\FieldDocSortedHitQueue.cs">
-      <SubType>Code</SubType>
-    </Compile>
-    <Compile Include="Search\FieldValueHitQueue.cs" />
-    <Compile Include="Search\Filter.cs">
-      <SubType>Code</SubType>
-    </Compile>
-    <Compile Include="Search\FilteredDocIdSet.cs" />
-    <Compile Include="Search\FilteredDocIdSetIterator.cs" />
-    <Compile Include="Search\FilteredQuery.cs">
-      <SubType>Code</SubType>
-    </Compile>
-    <Compile Include="Search\FilteredTermEnum.cs">
-      <SubType>Code</SubType>
-    </Compile>
-    <Compile Include="Search\FilterManager.cs" />
-    <Compile Include="Search\Function\ByteFieldSource.cs" />
-    <Compile Include="Search\Function\CustomScoreProvider.cs" />
-    <Compile Include="Search\Function\CustomScoreQuery.cs" />
-    <Compile Include="Search\Function\DocValues.cs" />
-    <Compile Include="Search\Function\FieldCacheSource.cs" />
-    <Compile Include="Search\Function\FieldScoreQuery.cs" />
-    <Compile Include="Search\Function\FloatFieldSource.cs" />
-    <Compile Include="Search\Function\IntFieldSource.cs" />
-    <Compile Include="Search\Function\OrdFieldSource.cs" />
-    <Compile Include="Search\Function\ReverseOrdFieldSource.cs" />
-    <Compile Include="Search\Function\ShortFieldSource.cs" />
-    <Compile Include="Search\Function\ValueSource.cs" />
-    <Compile Include="Search\Function\ValueSourceQuery.cs" />
-    <Compile Include="Search\FuzzyQuery.cs">
-      <SubType>Code</SubType>
-    </Compile>
-    <Compile Include="Search\FuzzyTermEnum.cs">
-      <SubType>Code</SubType>
-    </Compile>
-    <Compile Include="Search\HitQueue.cs">
-      <SubType>Code</SubType>
-    </Compile>
-    <Compile Include="Search\IndexSearcher.cs">
-      <SubType>Code</SubType>
-    </Compile>
-    <Compile Include="Search\MatchAllDocsQuery.cs">
-      <SubType>Code</SubType>
-    </Compile>
-    <Compile Include="Search\MultiPhraseQuery.cs">
-      <SubType>Code</SubType>
-    </Compile>
-    <Compile Include="Search\MultiSearcher.cs">
-      <SubType>Code</SubType>
-    </Compile>
-    <Compile Include="Search\MultiTermQuery.cs">
-      <SubType>Code</SubType>
-    </Compile>
-    <Compile Include="Search\MultiTermQueryWrapperFilter.cs" />
-    <Compile Include="Search\NumericRangeFilter.cs" />
-    <Compile Include="Search\NumericRangeQuery.cs" />
-    <Compile Include="Search\ParallelMultiSearcher.cs">
-      <SubType>Code</SubType>
-    </Compile>
-    <Compile Include="Search\Payloads\AveragePayloadFunction.cs" />
-    <Compile Include="Search\Payloads\MaxPayloadFunction.cs" />
-    <Compile Include="Search\Payloads\MinPayloadFunction.cs" />
-    <Compile Include="Search\Payloads\PayloadFunction.cs" />
-    <Compile Include="Search\Payloads\PayloadNearQuery.cs" />
-    <Compile Include="Search\Payloads\PayloadSpanUtil.cs" />
-    <Compile Include="Search\Payloads\PayloadTermQuery.cs" />
-    <Compile Include="Search\PhrasePositions.cs">
-      <SubType>Code</SubType>
-    </Compile>
-    <Compile Include="Search\PhraseQuery.cs">
-      <SubType>Code</SubType>
-    </Compile>
-    <Compile Include="Search\PhraseQueue.cs">
-      <SubType>Code</SubType>
-    </Compile>
-    <Compile Include="Search\PhraseScorer.cs">
-      <SubType>Code</SubType>
-    </Compile>
-    <Compile Include="Search\PositiveScoresOnlyCollector.cs" />
-    <Compile Include="Search\PrefixFilter.cs">
-      <SubType>Code</SubType>
-    </Compile>
-    <Compile Include="Search\PrefixQuery.cs">
-      <SubType>Code</SubType>
-    </Compile>
-    <Compile Include="Search\PrefixTermEnum.cs" />
-    <Compile Include="Search\Query.cs">
-      <SubType>Code</SubType>
-    </Compile>
-    <Compile Include="Search\QueryTermVector.cs">
-      <SubType>Code</SubType>
-    </Compile>
-    <Compile Include="Search\QueryWrapperFilter.cs" />
-    <Compile Include="Search\ReqExclScorer.cs">
-      <SubType>Code</SubType>
-    </Compile>
-    <Compile Include="Search\ReqOptSumScorer.cs">
-      <SubType>Code</SubType>
-    </Compile>
-    <Compile Include="Search\ScoreCachingWrappingScorer.cs" />
-    <Compile Include="Search\ScoreDoc.cs">
-      <SubType>Code</SubType>
-    </Compile>
-    <Compile Include="Search\Scorer.cs">
-      <SubType>Code</SubType>
-    </Compile>
-    <Compile Include="Search\Searchable.cs">
-      <SubType>Code</SubType>
-    </Compile>
-    <Compile Include="Search\Searcher.cs">
-      <SubType>Code</SubType>
-    </Compile>
-    <Compile Include="Search\Similarity.cs">
-      <SubType>Code</SubType>
-    </Compile>
-    <Compile Include="Search\SimilarityDelegator.cs">
-      <SubType>Code</SubType>
-    </Compile>
-    <Compile Include="Search\SingleTermEnum.cs" />
-    <Compile Include="Search\SloppyPhraseScorer.cs">
-      <SubType>Code</SubType>
-    </Compile>
-    <Compile Include="Search\Sort.cs">
-      <SubType>Code</SubType>
-    </Compile>
-    <Compile Include="Search\SortField.cs">
-      <SubType>Code</SubType>
-    </Compile>
-    <Compile Include="Search\SpanFilter.cs" />
-    <Compile Include="Search\SpanFilterResult.cs" />
-    <Compile Include="Search\SpanQueryFilter.cs" />
-    <Compile Include="Search\Spans\FieldMaskingSpanQuery.cs" />
-    <Compile Include="Search\Spans\NearSpansOrdered.cs">
-      <SubType>Code</SubType>
-    </Compile>
-    <Compile Include="Search\Spans\NearSpansUnordered.cs">
-      <SubType>Code</SubType>
-    </Compile>
-    <Compile Include="Search\Spans\SpanFirstQuery.cs">
-      <SubType>Code</SubType>
-    </Compile>
-    <Compile Include="Search\Spans\SpanNearQuery.cs">
-      <SubType>Code</SubType>
-    </Compile>
-    <Compile Include="Search\Spans\SpanNotQuery.cs">
-      <SubType>Code</SubType>
-    </Compile>
-    <Compile Include="Search\Spans\SpanOrQuery.cs">
-      <SubType>Code</SubType>
-    </Compile>
-    <Compile Include="Search\Spans\SpanQuery.cs">
-      <SubType>Code</SubType>
-    </Compile>
-    <Compile Include="Search\Spans\Spans.cs">
-      <SubType>Code</SubType>
-    </Compile>
-    <Compile Include="Search\Spans\SpanScorer.cs">
-      <SubType>Code</SubType>
-    </Compile>
-    <Compile Include="Search\Spans\SpanTermQuery.cs">
-      <SubType>Code</SubType>
-    </Compile>
-    <Compile Include="Search\Spans\SpanWeight.cs">
-      <SubType>Code</SubType>
-    </Compile>
-    <Compile Include="Search\Spans\TermSpans.cs" />
-    <Compile Include="Search\TermQuery.cs">
-      <SubType>Code</SubType>
-    </Compile>
-    <Compile Include="Search\TermRangeFilter.cs" />
-    <Compile Include="Search\TermRangeQuery.cs" />
-    <Compile Include="Search\TermRangeTermEnum.cs" />
-    <Compile Include="Search\TermScorer.cs">
-      <SubType>Code</SubType>
-    </Compile>
-    <Compile Include="Search\TimeLimitingCollector.cs" />
-    <Compile Include="Search\TopDocs.cs">
-      <SubType>Code</SubType>
-    </Compile>
-    <Compile Include="Search\TopDocsCollector.cs" />
-    <Compile Include="Search\TopFieldCollector.cs" />
-    <Compile Include="Search\TopFieldDocs.cs">
-      <SubType>Code</SubType>
-    </Compile>
-    <Compile Include="Search\TopScoreDocCollector.cs" />
-    <Compile Include="Search\Weight.cs">
-      <SubType>Code</SubType>
-    </Compile>
-    <Compile Include="Search\WildcardQuery.cs">
-      <SubType>Code</SubType>
-    </Compile>
-    <Compile Include="Search\WildcardTermEnum.cs">
-      <SubType>Code</SubType>
-    </Compile>
-    <Compile Include="Store\AlreadyClosedException.cs">
-      <SubType>Code</SubType>
-    </Compile>
-    <Compile Include="Store\BufferedIndexInput.cs">
-      <SubType>Code</SubType>
-    </Compile>
-    <Compile Include="Store\BufferedIndexOutput.cs">
-      <SubType>Code</SubType>
-    </Compile>
-    <Compile Include="Store\CheckSumIndexInput.cs">
-      <SubType>Code</SubType>
-    </Compile>
-    <Compile Include="Store\CheckSumIndexOutput.cs">
-      <SubType>Code</SubType>
-    </Compile>
-    <Compile Include="Store\DataInput.cs" />
-    <Compile Include="Store\DataOutput.cs" />
-    <Compile Include="Store\Directory.cs">
-      <SubType>Code</SubType>
-    </Compile>
-    <Compile Include="Store\FileSwitchDirectory.cs">
-      <SubType>Code</SubType>
-    </Compile>
-    <Compile Include="Store\FSDirectory.cs">
-      <SubType>Code</SubType>
-    </Compile>
-    <Compile Include="Store\FSLockFactory.cs">
-      <SubType>Code</SubType>
-    </Compile>
-    <Compile Include="Store\IndexInput.cs">
-      <SubType>Code</SubType>
-    </Compile>
-    <Compile Include="Store\IndexOutput.cs">
-      <SubType>Code</SubType>
-    </Compile>
-    <Compile Include="Store\Lock.cs">
-      <SubType>Code</SubType>
-    </Compile>
-    <Compile Include="Store\LockFactory.cs">
-      <SubType>Code</SubType>
-    </Compile>
-    <Compile Include="Store\LockObtainFailedException.cs">
-      <SubType>Code</SubType>
-    </Compile>
-    <Compile Include="Store\LockReleaseFailedException.cs">
-      <SubType>Code</SubType>
-    </Compile>
-    <Compile Include="Store\LockStressTest.cs">
-      <SubType>Code</SubType>
-    </Compile>
-    <Compile Include="Store\LockVerifyServer.cs">
-      <SubType>Code</SubType>
-    </Compile>
-    <Compile Include="Store\MMapDirectory.cs">
-      <SubType>Code</SubType>
-    </Compile>
-    <Compile Include="Store\NativeFSLockFactory.cs">
-      <SubType>Code</SubType>
-    </Compile>
-    <Compile Include="Store\NIOFSDirectory.cs">
-      <SubType>Code</SubType>
-    </Compile>
-    <Compile Include="Store\NoLockFactory.cs">
-      <SubType>Code</SubType>
-    </Compile>
-    <Compile Include="Store\NoSuchDirectoryException.cs">
-      <SubType>Code</SubType>
-    </Compile>
-    <Compile Include="Store\RAMDirectory.cs">
-      <SubType>Code</SubType>
-    </Compile>
-    <Compile Include="Store\RAMFile.cs">
-      <SubType>Code</SubType>
-    </Compile>
-    <Compile Include="Store\RAMInputStream.cs">
-      <SubType>Code</SubType>
-    </Compile>
-    <Compile Include="Store\RAMOutputStream.cs">
-      <SubType>Code</SubType>
-    </Compile>
-    <Compile Include="Store\SimpleFSDirectory.cs">
-      <SubType>Code</SubType>
-    </Compile>
-    <Compile Include="Store\SimpleFSLockFactory.cs">
-      <SubType>Code</SubType>
-    </Compile>
-    <Compile Include="Store\SingleInstanceLockFactory.cs">
-      <SubType>Code</SubType>
-    </Compile>
-    <Compile Include="Store\VerifyingLockFactory.cs">
-      <SubType>Code</SubType>
-    </Compile>
-    <Compile Include="Support\AppSettings.cs" />
-    <Compile Include="Support\Arrays.cs" />
-    <Compile Include="Support\AttributeImplItem.cs" />
-    <Compile Include="Support\BitSetSupport.cs" />
-    <Compile Include="Support\BuildType.cs" />
-    <Compile Include="Support\Character.cs" />
-    <Compile Include="Support\CloseableThreadLocalProfiler.cs" />
-    <Compile Include="Support\Collections.cs" />
-    <Compile Include="Support\Compare.cs" />
-    <Compile Include="Support\Compatibility\ConcurrentDictionary.cs" />
-    <Compile Include="Support\Compatibility\Func.cs" />
-    <Compile Include="Support\Compatibility\ISet.cs" />
-    <Compile Include="Support\Compatibility\SetFactory.cs" />
-    <Compile Include="Support\Compatibility\SortedSet.cs" />
-    <Compile Include="Support\Compatibility\ThreadLocal.cs" />
-    <Compile Include="Support\Compatibility\WrappedHashSet.cs" />
-    <Compile Include="Support\CRC32.cs" />
-    <Compile Include="Support\Cryptography.cs" />
-    <Compile Include="Support\Deflater.cs" />
-    <Compile Include="Support\Double.cs" />
-    <Compile Include="Support\EquatableList.cs" />
-    <Compile Include="Support\FileSupport.cs" />
-    <Compile Include="Support\GeneralKeyedCollection.cs" />
-    <Compile Include="Support\HashMap.cs" />
-    <Compile Include="Support\ICharSequence.cs" />
-    <Compile Include="Support\Inflater.cs" />
-    <Compile Include="Support\IThreadRunnable.cs" />
-    <Compile Include="Support\Number.cs" />
-    <Compile Include="Support\OS.cs" />
-    <Compile Include="Support\SharpZipLib.cs" />
-    <Compile Include="Support\Single.cs" />
-    <Compile Include="Support\IChecksum.cs">
-      <SubType>Code</SubType>
-    </Compile>
-    <Compile Include="Support\StringTokenizer.cs" />
-    <Compile Include="Support\ThreadFactory.cs" />
-    <Compile Include="Util\Automaton\Automaton.cs" />
-    <Compile Include="Util\Automaton\BasicAutomata.cs" />
-    <Compile Include="Util\Automaton\BasicOperations.cs" />
-    <Compile Include="Util\Automaton\ByteRunAutomaton.cs" />
-    <Compile Include="Util\Automaton\CharacterRunAutomaton.cs" />
-    <Compile Include="Util\Automaton\CompiledAutomaton.cs" />
-    <Compile Include="Util\Automaton\DaciukMihovAutomatonBuilder.cs" />
-    <Compile Include="Util\Automaton\IAutomatonProvider.cs" />
-    <Compile Include="Util\Automaton\Lev1ParametricDescription.cs" />
-    <Compile Include="Util\Automaton\Lev1TParametricDescription.cs" />
-    <Compile Include="Util\Automaton\Lev2ParametricDescription.cs" />
-    <Compile Include="Util\Automaton\Lev2TParametricDescription.cs" />
-    <Compile Include="Util\Automaton\LevenshteinAutomata.cs" />
-    <Compile Include="Util\Automaton\MinimizationOperations.cs" />
-    <Compile Include="Util\Automaton\RunAutomaton.cs" />
-    <Compile Include="Util\Automaton\SortedIntSet.cs" />
-    <Compile Include="Util\Automaton\State.cs" />
-    <Compile Include="Util\Automaton\StatePair.cs" />
-    <Compile Include="Util\Automaton\Transition.cs" />
-    <Compile Include="Util\Automaton\UTF32ToUTF8.cs" />
-    <Compile Include="Util\NamedThreadFactory.cs" />
-    <Compile Include="Util\PagedBytes.cs" />
-    <Compile Include="Util\PrintStreamInfoStream.cs" />
-    <Compile Include="Util\RecyclingByteBlockAllocator.cs" />
-    <Compile Include="Util\RecyclingIntBlockAllocator.cs" />
-    <Compile Include="Util\RollingBuffer.cs" />
-    <Compile Include="Util\SentinelIntSet.cs" />
-    <Compile Include="Util\SetOnce.cs" />
-    <Compile Include="Util\SPIClassIterator.cs" />
-    <Compile Include="Support\StringCharSequenceWrapper.cs" />
-    <Compile Include="Support\TextSupport.cs" />
-    <Compile Include="Support\ThreadClass.cs" />
-    <Compile Include="Support\ThreadLock.cs" />
-    <Compile Include="Support\UnmodifiableDictionary.cs" />
-    <Compile Include="Support\WeakDictionary.cs" />
-    <Compile Include="Util\ArrayUtil.cs" />
-    <Compile Include="Util\Bits.cs" />
-    <Compile Include="Util\ByteBlockPool.cs" />
-    <Compile Include="Util\BytesRefHash.cs" />
-    <Compile Include="Util\CollectionUtil.cs" />
-    <Compile Include="Util\CommandLineUtil.cs" />
-    <Compile Include="Util\Counter.cs" />
-    <Compile Include="Util\DoubleBarrelLRUCache.cs" />
-    <Compile Include="Util\FilterIterator.cs" />
-    <Compile Include="Util\FixedBitSet.cs" />
-    <Compile Include="Util\Fst\Builder.cs" />
-    <Compile Include="Util\Fst\ByteSequenceOutputs.cs" />
-    <Compile Include="Util\Fst\BytesRefFSTEnum.cs" />
-    <Compile Include="Util\Fst\BytesStore.cs" />
-    <Compile Include="Util\Fst\CharSequenceOutputs.cs" />
-    <Compile Include="Util\Fst\ForwardBytesReader.cs" />
-    <Compile Include="Util\Fst\FST.cs" />
-    <Compile Include="Util\Fst\FSTEnum.cs" />
-    <Compile Include="Util\Fst\IntSequenceOutputs.cs" />
-    <Compile Include="Util\Fst\IntsRefFSTEnum.cs" />
-    <Compile Include="Util\Fst\NodeHash.cs" />
-    <Compile Include="Util\Fst\NoOutputs.cs" />
-    <Compile Include="Util\Fst\Outputs.cs" />
-    <Compile Include="Util\Fst\PairOutputs.cs" />
-    <Compile Include="Util\Fst\PositiveIntOutputs.cs" />
-    <Compile Include="Util\Fst\ReverseBytesReader.cs" />
-    <Compile Include="Util\Fst\Util.cs" />
-    <Compile Include="Util\IBits.cs" />
-    <Compile Include="Util\BytesRef.cs" />
-    <Compile Include="Util\CharsRef.cs" />
-    <Compile Include="Util\IAttribute.cs" />
-    <Compile Include="Util\Attribute.cs" />
-    <Compile Include="Util\AttributeSource.cs" />
-    <Compile Include="Util\BitUtil.cs" />
-    <Compile Include="Util\CloseableThreadLocal.cs" />
-    <Compile Include="Util\Constants.cs">
-      <SubType>Code</SubType>
-    </Compile>
-    <Compile Include="Util\DocIdBitSet.cs" />
-    <Compile Include="Util\FieldCacheSanityChecker.cs" />
-    <Compile Include="Util\IAttributeReflector.cs" />
-    <Compile Include="Support\IdentityDictionary.cs" />
-    <Compile Include="Util\IndexableBinaryStringTools.cs" />
-    <Compile Include="Util\InfoStream.cs" />
-    <Compile Include="Util\IntBlockPool.cs" />
-    <Compile Include="Util\IntsRef.cs" />
-    <Compile Include="Util\IOUtils.cs" />
-    <Compile Include="Util\LongsRef.cs" />
-    <Compile Include="Util\MapOfSets.cs" />
-    <Compile Include="Util\MathUtil.cs" />
-    <Compile Include="Util\IMutableBits.cs" />
-    <Compile Include="Util\Mutable\MutableValue.cs" />
-    <Compile Include="Util\Mutable\MutableValueBool.cs" />
-    <Compile Include="Util\Mutable\MutableValueDate.cs" />
-    <Compile Include="Util\Mutable\MutableValueDouble.cs" />
-    <Compile Include="Util\Mutable\MutableValueFloat.cs" />
-    <Compile Include="Util\Mutable\MutableValueInt.cs" />
-    <Compile Include="Util\Mutable\MutableValueLong.cs" />
-    <Compile Include="Util\Mutable\MutableValueStr.cs" />
-    <Compile Include="Util\NamedSPILoader.cs" />
-    <Compile Include="Util\NumericUtils.cs" />
-    <Compile Include="Util\OpenBitSet.cs" />
-    <Compile Include="Util\OpenBitSetDISI.cs" />
-    <Compile Include="Util\OpenBitSetIterator.cs" />
-    <Compile Include="Util\PriorityQueue.cs">
-      <SubType>Code</SubType>
-    </Compile>
-    <Compile Include="Util\Cache\Cache.cs" />
-    <Compile Include="Util\Cache\SimpleLRUCache.cs" />
-    <Compile Include="Util\Cache\SimpleMapCache.cs" />
-    <Compile Include="Util\RamUsageEstimator.cs" />
-    <Compile Include="Util\ReaderUtil.cs" />
-    <Compile Include="Util\SmallFloat.cs">
-      <SubType>Code</SubType>
-    </Compile>
-    <Compile Include="Util\SorterTemplate.cs" />
-    <Compile Include="Util\StringHelper.cs">
-      <SubType>Code</SubType>
-    </Compile>
-    <Compile Include="Util\ThreadInterruptedException.cs" />
-    <Compile Include="Util\ToStringUtils.cs">
-      <SubType>Code</SubType>
-    </Compile>
-    <Compile Include="Util\UnicodeUtil.cs" />
-    <Compile Include="Util\Version.cs" />
-    <Compile Include="Util\VirtualMethod.cs" />
-    <Compile Include="Util\WeakIdentityMap.cs" />
-    <None Include="Lucene.Net.Search.RemoteSearchable.config" />
-    <None Include="Lucene.Net.Search.TestSort.config" />
-    <None Include="Lucene.Net.snk" />
-    <None Include="QueryParser\QueryParser.jj" />
-  </ItemGroup>
-  <ItemGroup>
-    <BootstrapperPackage Include=".NETFramework,Version=v4.0">
-      <Visible>False</Visible>
-      <ProductName>Microsoft .NET Framework 4 %28x86 and x64%29</ProductName>
-      <Install>true</Install>
-    </BootstrapperPackage>
-    <BootstrapperPackage Include="Microsoft.Net.Client.3.5">
-      <Visible>False</Visible>
-      <ProductName>.NET Framework 3.5 SP1 Client Profile</ProductName>
-      <Install>false</Install>
-    </BootstrapperPackage>
-    <BootstrapperPackage Include="Microsoft.Net.Framework.3.5.SP1">
-      <Visible>False</Visible>
-      <ProductName>.NET Framework 3.5 SP1</ProductName>
-      <Install>false</Install>
-    </BootstrapperPackage>
-    <BootstrapperPackage Include="Microsoft.Windows.Installer.3.1">
-      <Visible>False</Visible>
-      <ProductName>Windows Installer 3.1</ProductName>
-      <Install>true</Install>
-    </BootstrapperPackage>
-  </ItemGroup>
-  <ItemGroup>
-    <Compile Include="Document\BinaryDocValuesField.cs" />
-  </ItemGroup>
-  <Import Project="$(MSBuildBinPath)\Microsoft.CSharp.targets" />
-  <PropertyGroup>
-    <PreBuildEvent>
-    </PreBuildEvent>
-    <PostBuildEvent>
-    </PostBuildEvent>
-  </PropertyGroup>
-=======
--->
+
 <Project DefaultTargets="Build" xmlns="http://schemas.microsoft.com/developer/msbuild/2003" ToolsVersion="4.0">
   <PropertyGroup>
     <Configuration Condition=" '$(Configuration)' == '' ">Debug</Configuration>
@@ -2026,5 +1067,4 @@
     <PostBuildEvent>
     </PostBuildEvent>
   </PropertyGroup>
->>>>>>> 8bf4b319
 </Project>