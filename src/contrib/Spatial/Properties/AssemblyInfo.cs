<<<<<<< HEAD
﻿/*
 * Licensed to the Apache Software Foundation (ASF) under one or more
 * contributor license agreements.  See the NOTICE file distributed with
 * this work for additional information regarding copyright ownership.
 * The ASF licenses this file to You under the Apache License, Version 2.0
 * (the "License"); you may not use this file except in compliance with
 * the License.  You may obtain a copy of the License at
 * 
 * http://www.apache.org/licenses/LICENSE-2.0
 * 
 * Unless required by applicable law or agreed to in writing, software
 * distributed under the License is distributed on an "AS IS" BASIS,
 * WITHOUT WARRANTIES OR CONDITIONS OF ANY KIND, either express or implied.
 * See the License for the specific language governing permissions and
 * limitations under the License.
 */

using System.Reflection;
using System.Runtime.InteropServices;

// General Information about an assembly is controlled through the following 
// set of attributes. Change these attribute values to modify the information
// associated with an assembly.
[assembly: AssemblyTitle("Lucene.Net.Contrib.Spatial")]
[assembly: AssemblyDescription("The Apache Software Foundation Lucene.Net a full-text search engine library")]
[assembly: AssemblyConfiguration("")]
[assembly: AssemblyCompany("The Apache Software Foundation")]
[assembly: AssemblyProduct("Lucene.Net.Contrib.Spatial")]
[assembly: AssemblyCopyright("Copyright 2009 - 2011 The Apache Software Foundation")]
[assembly: AssemblyTrademark("Copyright 2009 - 2011 The Apache Software Foundation")]
[assembly: AssemblyDefaultAlias("Lucene.Net.Spatial")]
[assembly: AssemblyCulture("")]

// Setting ComVisible to false makes the types in this assembly not visible 
// to COM components.  If you need to access a type in this assembly from 
// COM, set the ComVisible attribute to true on that type.
[assembly: ComVisible(false)]

// The following GUID is for the ID of the typelib if this project is exposed to COM
[assembly: Guid("5c8e810f-4bf7-472f-9785-8d80a0de6ea8")]

// Version information for an assembly consists of the following four values:
//
//      Major Version
//      Minor Version 
//      Build Number
//      Revision
//
// You can specify all the values or you can default the Build and Revision Numbers 
// by using the '*' as shown below:
// [assembly: AssemblyVersion("1.0.*")]
[assembly: AssemblyInformationalVersionAttribute("2.9.0")]

[assembly: AssemblyVersion("2.9.1.002")]
[assembly: AssemblyFileVersion("2.9.1.002")]


[assembly: AssemblyDelaySign(false)]
[assembly: AssemblyKeyFile("")]
[assembly: AssemblyKeyName("")]
=======
﻿/*
 * Licensed to the Apache Software Foundation (ASF) under one or more
 * contributor license agreements.  See the NOTICE file distributed with
 * this work for additional information regarding copyright ownership.
 * The ASF licenses this file to You under the Apache License, Version 2.0
 * (the "License"); you may not use this file except in compliance with
 * the License.  You may obtain a copy of the License at
 * 
 * http://www.apache.org/licenses/LICENSE-2.0
 * 
 * Unless required by applicable law or agreed to in writing, software
 * distributed under the License is distributed on an "AS IS" BASIS,
 * WITHOUT WARRANTIES OR CONDITIONS OF ANY KIND, either express or implied.
 * See the License for the specific language governing permissions and
 * limitations under the License.
 */

using System.Reflection;
using System.Runtime.InteropServices;

// General Information about an assembly is controlled through the following 
// set of attributes. Change these attribute values to modify the information
// associated with an assembly.
[assembly: AssemblyTitle("Lucene.Net.Contrib.Spatial")]
[assembly: AssemblyDescription("The Apache Software Foundation Lucene.Net a full-text search engine library")]
[assembly: AssemblyConfiguration("")]
[assembly: AssemblyCompany("The Apache Software Foundation")]
[assembly: AssemblyProduct("Lucene.Net.Contrib.Spatial")]
[assembly: AssemblyCopyright("Copyright 2009 - 2012 The Apache Software Foundation")]
[assembly: AssemblyTrademark("Copyright 2009 - 2012 The Apache Software Foundation")]
[assembly: AssemblyDefaultAlias("Lucene.Net.Spatial")]
[assembly: AssemblyCulture("")]

// Setting ComVisible to false makes the types in this assembly not visible 
// to COM components.  If you need to access a type in this assembly from 
// COM, set the ComVisible attribute to true on that type.
[assembly: ComVisible(false)]

// The following GUID is for the ID of the typelib if this project is exposed to COM
[assembly: Guid("5c8e810f-4bf7-472f-9785-8d80a0de6ea8")]

// Version information for an assembly consists of the following four values:
//
//      Major Version
//      Minor Version 
//      Build Number
//      Revision
//
// You can specify all the values or you can default the Build and Revision Numbers 
// by using the '*' as shown below:
// [assembly: AssemblyVersion("1.0.*")]
[assembly: AssemblyInformationalVersionAttribute("2.9.9")]

[assembly: AssemblyVersion("2.9.9.0")]
[assembly: AssemblyFileVersion("2.9.9.0")]


[assembly: AssemblyDelaySign(false)]
[assembly: AssemblyKeyFile("")]
[assembly: AssemblyKeyName("")]
>>>>>>> 8303dbee
<|MERGE_RESOLUTION|>--- conflicted
+++ resolved
@@ -1,65 +1,3 @@
-<<<<<<< HEAD
-﻿/*
- * Licensed to the Apache Software Foundation (ASF) under one or more
- * contributor license agreements.  See the NOTICE file distributed with
- * this work for additional information regarding copyright ownership.
- * The ASF licenses this file to You under the Apache License, Version 2.0
- * (the "License"); you may not use this file except in compliance with
- * the License.  You may obtain a copy of the License at
- * 
- * http://www.apache.org/licenses/LICENSE-2.0
- * 
- * Unless required by applicable law or agreed to in writing, software
- * distributed under the License is distributed on an "AS IS" BASIS,
- * WITHOUT WARRANTIES OR CONDITIONS OF ANY KIND, either express or implied.
- * See the License for the specific language governing permissions and
- * limitations under the License.
- */
-
-using System.Reflection;
-using System.Runtime.InteropServices;
-
-// General Information about an assembly is controlled through the following 
-// set of attributes. Change these attribute values to modify the information
-// associated with an assembly.
-[assembly: AssemblyTitle("Lucene.Net.Contrib.Spatial")]
-[assembly: AssemblyDescription("The Apache Software Foundation Lucene.Net a full-text search engine library")]
-[assembly: AssemblyConfiguration("")]
-[assembly: AssemblyCompany("The Apache Software Foundation")]
-[assembly: AssemblyProduct("Lucene.Net.Contrib.Spatial")]
-[assembly: AssemblyCopyright("Copyright 2009 - 2011 The Apache Software Foundation")]
-[assembly: AssemblyTrademark("Copyright 2009 - 2011 The Apache Software Foundation")]
-[assembly: AssemblyDefaultAlias("Lucene.Net.Spatial")]
-[assembly: AssemblyCulture("")]
-
-// Setting ComVisible to false makes the types in this assembly not visible 
-// to COM components.  If you need to access a type in this assembly from 
-// COM, set the ComVisible attribute to true on that type.
-[assembly: ComVisible(false)]
-
-// The following GUID is for the ID of the typelib if this project is exposed to COM
-[assembly: Guid("5c8e810f-4bf7-472f-9785-8d80a0de6ea8")]
-
-// Version information for an assembly consists of the following four values:
-//
-//      Major Version
-//      Minor Version 
-//      Build Number
-//      Revision
-//
-// You can specify all the values or you can default the Build and Revision Numbers 
-// by using the '*' as shown below:
-// [assembly: AssemblyVersion("1.0.*")]
-[assembly: AssemblyInformationalVersionAttribute("2.9.0")]
-
-[assembly: AssemblyVersion("2.9.1.002")]
-[assembly: AssemblyFileVersion("2.9.1.002")]
-
-
-[assembly: AssemblyDelaySign(false)]
-[assembly: AssemblyKeyFile("")]
-[assembly: AssemblyKeyName("")]
-=======
 ﻿/*
  * Licensed to the Apache Software Foundation (ASF) under one or more
  * contributor license agreements.  See the NOTICE file distributed with
@@ -119,5 +57,4 @@
 
 [assembly: AssemblyDelaySign(false)]
 [assembly: AssemblyKeyFile("")]
-[assembly: AssemblyKeyName("")]
->>>>>>> 8303dbee
+[assembly: AssemblyKeyName("")]