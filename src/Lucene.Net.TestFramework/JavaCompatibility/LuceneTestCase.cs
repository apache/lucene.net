﻿using System.Collections;
using System.Collections.Generic;
using NUnit.Framework;

namespace Lucene.Net.Util
{
    public abstract partial class LuceneTestCase
    {
        public static void assertTrue(bool condition)
        {
            Assert.IsTrue(condition);
        }

        public static void assertTrue(string message, bool condition)
        {
            Assert.IsTrue(condition, message);
        }

        public static void assertFalse(bool condition)
        {
            Assert.IsFalse(condition);
        }

        public static void assertFalse(string message, bool condition)
        {
            Assert.IsFalse(condition, message);
        }

        public static void assertEquals(object expected, object actual)
        {
            Assert.AreEqual(expected, actual);
        }

        public static void assertEquals(string message, object expected, object actual)
        {
            Assert.AreEqual(expected, actual, message);
        }

        public static void assertEquals(long expected, long actual)
        {
            Assert.AreEqual(expected, actual);
        }

        public static void assertEquals(string message, long expected, long actual)
        {
            Assert.AreEqual(expected, actual, message);
        }

        public static void assertEquals<T>(ISet<T> expected, ISet<T> actual)
        {
            Assert.True(expected.SetEquals(actual));
        }

        public static void assertEquals<T>(string message, ISet<T> expected, ISet<T> actual)
        {
            Assert.True(expected.SetEquals(actual), message);
        }

        public static void assertEquals<T, S>(IDictionary<T, S> expected, IDictionary<T, S> actual)
        {
            Assert.AreEqual(expected.Count, actual.Count);
            foreach (var key in expected.Keys)
            {
                Assert.AreEqual(expected[key], actual[key]);
            }
        }
<<<<<<< HEAD
=======

>>>>>>> b5be9c0b
        public static void assertNotSame(object unexpected, object actual)
        {
            Assert.AreNotSame(unexpected, actual);
        }

        public static void assertNotSame(string message, object unexpected, object actual)
        {
            Assert.AreNotSame(unexpected, actual, message);
        }

        protected static void assertEquals(double d1, double d2, double delta)
        {
            Assert.AreEqual(d1, d2, delta);
        }

        protected static void assertEquals(string msg, double d1, double d2, double delta)
        {
            Assert.AreEqual(d1, d2, delta, msg);
        }

        protected static void assertNotNull(object o)
        {
            Assert.NotNull(o);
        }

        protected static void assertNotNull(string msg, object o)
        {
            Assert.NotNull(o, msg);
        }

        protected static void assertNull(object o)
        {
            Assert.Null(o);
        }

        protected static void assertNull(string msg, object o)
        {
            Assert.Null(o, msg);
        }

        protected static void assertArrayEquals(IEnumerable a1, IEnumerable a2)
        {
            CollectionAssert.AreEqual(a1, a2);
        }

        protected static void fail()
        {
            Assert.Fail();
        }

        protected static void fail(string message)
        {
            Assert.Fail(message);
        }
    }
}<|MERGE_RESOLUTION|>--- conflicted
+++ resolved
@@ -64,10 +64,7 @@
                 Assert.AreEqual(expected[key], actual[key]);
             }
         }
-<<<<<<< HEAD
-=======
 
->>>>>>> b5be9c0b
         public static void assertNotSame(object unexpected, object actual)
         {
             Assert.AreNotSame(unexpected, actual);
