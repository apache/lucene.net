/* 
 * Licensed to the Apache Software Foundation (ASF) under one or more
 * contributor license agreements.  See the NOTICE file distributed with
 * this work for additional information regarding copyright ownership.
 * The ASF licenses this file to You under the Apache License, Version 2.0
 * (the "License"); you may not use this file except in compliance with
 * the License.  You may obtain a copy of the License at
 * 
 * http://www.apache.org/licenses/LICENSE-2.0
 * 
 * Unless required by applicable law or agreed to in writing, software
 * distributed under the License is distributed on an "AS IS" BASIS,
 * WITHOUT WARRANTIES OR CONDITIONS OF ANY KIND, either express or implied.
 * See the License for the specific language governing permissions and
 * limitations under the License.
 */

using System;

using IndexReader = Lucene.Net.Index.IndexReader;

namespace Lucene.Net.Search
{
	
	/// <summary> A {@link Collector} implementation that collects the top-scoring hits,
	/// returning them as a {@link TopDocs}. This is used by {@link IndexSearcher} to
	/// implement {@link TopDocs}-based search. Hits are sorted by score descending
	/// and then (when the scores are tied) docID ascending. When you create an
	/// instance of this collector you should know in advance whether documents are
	/// going to be collected in doc Id order or not.
	/// 
<<<<<<< HEAD
	/// <p/><b>NOTE</b>: The values Float.Nan,
	/// Float.NEGATIVE_INFINITY and Float.POSITIVE_INFINITY are
	/// not valid scores.  This collector will not properly
	/// collect hits with such scores.
=======
	/// <p/><b>NOTE</b>: The values {@link Float#NaN} and
    /// {Float#NEGATIVE_INFINITY} are not valid scores.  This
    /// collector will not properly collect hits with such
    /// scores.
>>>>>>> 0ce47508
	/// </summary>
	public abstract class TopScoreDocCollector:TopDocsCollector
	{
		
		// Assumes docs are scored in order.
		private class InOrderTopScoreDocCollector:TopScoreDocCollector
		{
			internal InOrderTopScoreDocCollector(int numHits):base(numHits)
			{
			}
			
			public override void  Collect(int doc)
			{
				float score = scorer.Score();
                
                // This collector cannot handle these scores:
                System.Diagnostics.Debug.Assert(score != float.NegativeInfinity);
                System.Diagnostics.Debug.Assert(!float.IsNaN(score));

				totalHits++;
				if (score <= pqTop.score)
				{
					// Since docs are returned in-order (i.e., increasing doc Id), a document
					// with equal score to pqTop.score cannot compete since HitQueue favors
					// documents with lower doc Ids. Therefore reject those docs too.
					return ;
				}
				pqTop.doc = doc + docBase;
				pqTop.score = score;
				pqTop = (ScoreDoc) pq.UpdateTop();
			}
			
			public override bool AcceptsDocsOutOfOrder()
			{
				return false;
			}
		}
		
		// Assumes docs are scored out of order.
		private class OutOfOrderTopScoreDocCollector:TopScoreDocCollector
		{
			internal OutOfOrderTopScoreDocCollector(int numHits):base(numHits)
			{
			}
			
			public override void  Collect(int doc)
			{
				float score = scorer.Score();

                // This collector cannot handle NaN
                System.Diagnostics.Debug.Assert(!float.IsNaN(score));

				totalHits++;
				doc += docBase;
				if (score < pqTop.score || (score == pqTop.score && doc > pqTop.doc))
				{
					return ;
				}
				pqTop.doc = doc;
				pqTop.score = score;
				pqTop = (ScoreDoc) pq.UpdateTop();
			}
			
			public override bool AcceptsDocsOutOfOrder()
			{
				return true;
			}
		}
		
		/// <summary> Creates a new {@link TopScoreDocCollector} given the number of hits to
		/// collect and whether documents are scored in order by the input
		/// {@link Scorer} to {@link #SetScorer(Scorer)}.
		/// 
		/// <p/><b>NOTE</b>: The instances returned by this method
		/// pre-allocate a full array of length
		/// <code>numHits</code>, and fill the array with sentinel
		/// objects.
		/// </summary>
		public static TopScoreDocCollector create(int numHits, bool docsScoredInOrder)
		{
			
			if (docsScoredInOrder)
			{
				return new InOrderTopScoreDocCollector(numHits);
			}
			else
			{
				return new OutOfOrderTopScoreDocCollector(numHits);
			}
		}
		
		internal ScoreDoc pqTop;
		internal int docBase = 0;
		internal Scorer scorer;
		
		// prevents instantiation
		private TopScoreDocCollector(int numHits):base(new HitQueue(numHits, true))
		{
			// HitQueue implements getSentinelObject to return a ScoreDoc, so we know
			// that at this point top() is already initialized.
			pqTop = (ScoreDoc) pq.Top();
		}
		
		public /*protected internal*/ override TopDocs NewTopDocs(ScoreDoc[] results, int start)
		{
			if (results == null)
			{
				return EMPTY_TOPDOCS;
			}
			
			// We need to compute maxScore in order to set it in TopDocs. If start == 0,
			// it means the largest element is already in results, use its score as
			// maxScore. Otherwise pop everything else, until the largest element is
			// extracted and use its score as maxScore.
			float maxScore = System.Single.NaN;
			if (start == 0)
			{
				maxScore = results[0].score;
			}
			else
			{
				for (int i = pq.Size(); i > 1; i--)
				{
					pq.Pop();
				}
				maxScore = ((ScoreDoc) pq.Pop()).score;
			}
			
			return new TopDocs(totalHits, results, maxScore);
		}
		
		public override void  SetNextReader(IndexReader reader, int base_Renamed)
		{
			docBase = base_Renamed;
		}
		
		public override void  SetScorer(Scorer scorer)
		{
			this.scorer = scorer;
		}
	}
}<|MERGE_RESOLUTION|>--- conflicted
+++ resolved
@@ -1,184 +1,177 @@
-/* 
- * Licensed to the Apache Software Foundation (ASF) under one or more
- * contributor license agreements.  See the NOTICE file distributed with
- * this work for additional information regarding copyright ownership.
- * The ASF licenses this file to You under the Apache License, Version 2.0
- * (the "License"); you may not use this file except in compliance with
- * the License.  You may obtain a copy of the License at
- * 
- * http://www.apache.org/licenses/LICENSE-2.0
- * 
- * Unless required by applicable law or agreed to in writing, software
- * distributed under the License is distributed on an "AS IS" BASIS,
- * WITHOUT WARRANTIES OR CONDITIONS OF ANY KIND, either express or implied.
- * See the License for the specific language governing permissions and
- * limitations under the License.
- */
-
-using System;
-
-using IndexReader = Lucene.Net.Index.IndexReader;
-
-namespace Lucene.Net.Search
-{
-	
-	/// <summary> A {@link Collector} implementation that collects the top-scoring hits,
-	/// returning them as a {@link TopDocs}. This is used by {@link IndexSearcher} to
-	/// implement {@link TopDocs}-based search. Hits are sorted by score descending
-	/// and then (when the scores are tied) docID ascending. When you create an
-	/// instance of this collector you should know in advance whether documents are
-	/// going to be collected in doc Id order or not.
-	/// 
-<<<<<<< HEAD
-	/// <p/><b>NOTE</b>: The values Float.Nan,
-	/// Float.NEGATIVE_INFINITY and Float.POSITIVE_INFINITY are
-	/// not valid scores.  This collector will not properly
-	/// collect hits with such scores.
-=======
-	/// <p/><b>NOTE</b>: The values {@link Float#NaN} and
-    /// {Float#NEGATIVE_INFINITY} are not valid scores.  This
-    /// collector will not properly collect hits with such
-    /// scores.
->>>>>>> 0ce47508
-	/// </summary>
-	public abstract class TopScoreDocCollector:TopDocsCollector
-	{
-		
-		// Assumes docs are scored in order.
-		private class InOrderTopScoreDocCollector:TopScoreDocCollector
-		{
-			internal InOrderTopScoreDocCollector(int numHits):base(numHits)
-			{
-			}
-			
-			public override void  Collect(int doc)
-			{
-				float score = scorer.Score();
-                
-                // This collector cannot handle these scores:
-                System.Diagnostics.Debug.Assert(score != float.NegativeInfinity);
-                System.Diagnostics.Debug.Assert(!float.IsNaN(score));
-
-				totalHits++;
-				if (score <= pqTop.score)
-				{
-					// Since docs are returned in-order (i.e., increasing doc Id), a document
-					// with equal score to pqTop.score cannot compete since HitQueue favors
-					// documents with lower doc Ids. Therefore reject those docs too.
-					return ;
-				}
-				pqTop.doc = doc + docBase;
-				pqTop.score = score;
-				pqTop = (ScoreDoc) pq.UpdateTop();
-			}
-			
-			public override bool AcceptsDocsOutOfOrder()
-			{
-				return false;
-			}
-		}
-		
-		// Assumes docs are scored out of order.
-		private class OutOfOrderTopScoreDocCollector:TopScoreDocCollector
-		{
-			internal OutOfOrderTopScoreDocCollector(int numHits):base(numHits)
-			{
-			}
-			
-			public override void  Collect(int doc)
-			{
-				float score = scorer.Score();
-
-                // This collector cannot handle NaN
-                System.Diagnostics.Debug.Assert(!float.IsNaN(score));
-
-				totalHits++;
-				doc += docBase;
-				if (score < pqTop.score || (score == pqTop.score && doc > pqTop.doc))
-				{
-					return ;
-				}
-				pqTop.doc = doc;
-				pqTop.score = score;
-				pqTop = (ScoreDoc) pq.UpdateTop();
-			}
-			
-			public override bool AcceptsDocsOutOfOrder()
-			{
-				return true;
-			}
-		}
-		
-		/// <summary> Creates a new {@link TopScoreDocCollector} given the number of hits to
-		/// collect and whether documents are scored in order by the input
-		/// {@link Scorer} to {@link #SetScorer(Scorer)}.
-		/// 
-		/// <p/><b>NOTE</b>: The instances returned by this method
-		/// pre-allocate a full array of length
-		/// <code>numHits</code>, and fill the array with sentinel
-		/// objects.
-		/// </summary>
-		public static TopScoreDocCollector create(int numHits, bool docsScoredInOrder)
-		{
-			
-			if (docsScoredInOrder)
-			{
-				return new InOrderTopScoreDocCollector(numHits);
-			}
-			else
-			{
-				return new OutOfOrderTopScoreDocCollector(numHits);
-			}
-		}
-		
-		internal ScoreDoc pqTop;
-		internal int docBase = 0;
-		internal Scorer scorer;
-		
-		// prevents instantiation
-		private TopScoreDocCollector(int numHits):base(new HitQueue(numHits, true))
-		{
-			// HitQueue implements getSentinelObject to return a ScoreDoc, so we know
-			// that at this point top() is already initialized.
-			pqTop = (ScoreDoc) pq.Top();
-		}
-		
-		public /*protected internal*/ override TopDocs NewTopDocs(ScoreDoc[] results, int start)
-		{
-			if (results == null)
-			{
-				return EMPTY_TOPDOCS;
-			}
-			
-			// We need to compute maxScore in order to set it in TopDocs. If start == 0,
-			// it means the largest element is already in results, use its score as
-			// maxScore. Otherwise pop everything else, until the largest element is
-			// extracted and use its score as maxScore.
-			float maxScore = System.Single.NaN;
-			if (start == 0)
-			{
-				maxScore = results[0].score;
-			}
-			else
-			{
-				for (int i = pq.Size(); i > 1; i--)
-				{
-					pq.Pop();
-				}
-				maxScore = ((ScoreDoc) pq.Pop()).score;
-			}
-			
-			return new TopDocs(totalHits, results, maxScore);
-		}
-		
-		public override void  SetNextReader(IndexReader reader, int base_Renamed)
-		{
-			docBase = base_Renamed;
-		}
-		
-		public override void  SetScorer(Scorer scorer)
-		{
-			this.scorer = scorer;
-		}
-	}
+/* 
+ * Licensed to the Apache Software Foundation (ASF) under one or more
+ * contributor license agreements.  See the NOTICE file distributed with
+ * this work for additional information regarding copyright ownership.
+ * The ASF licenses this file to You under the Apache License, Version 2.0
+ * (the "License"); you may not use this file except in compliance with
+ * the License.  You may obtain a copy of the License at
+ * 
+ * http://www.apache.org/licenses/LICENSE-2.0
+ * 
+ * Unless required by applicable law or agreed to in writing, software
+ * distributed under the License is distributed on an "AS IS" BASIS,
+ * WITHOUT WARRANTIES OR CONDITIONS OF ANY KIND, either express or implied.
+ * See the License for the specific language governing permissions and
+ * limitations under the License.
+ */
+
+using System;
+
+using IndexReader = Lucene.Net.Index.IndexReader;
+
+namespace Lucene.Net.Search
+{
+	
+	/// <summary> A {@link Collector} implementation that collects the top-scoring hits,
+	/// returning them as a {@link TopDocs}. This is used by {@link IndexSearcher} to
+	/// implement {@link TopDocs}-based search. Hits are sorted by score descending
+	/// and then (when the scores are tied) docID ascending. When you create an
+	/// instance of this collector you should know in advance whether documents are
+	/// going to be collected in doc Id order or not.
+	/// 
+	/// <p/><b>NOTE</b>: The values {@link Float#NaN} and
+    /// {Float#NEGATIVE_INFINITY} are not valid scores.  This
+    /// collector will not properly collect hits with such
+    /// scores.
+	/// </summary>
+	public abstract class TopScoreDocCollector:TopDocsCollector
+	{
+		
+		// Assumes docs are scored in order.
+		private class InOrderTopScoreDocCollector:TopScoreDocCollector
+		{
+			internal InOrderTopScoreDocCollector(int numHits):base(numHits)
+			{
+			}
+			
+			public override void  Collect(int doc)
+			{
+				float score = scorer.Score();
+                
+                // This collector cannot handle these scores:
+                System.Diagnostics.Debug.Assert(score != float.NegativeInfinity);
+                System.Diagnostics.Debug.Assert(!float.IsNaN(score));
+
+				totalHits++;
+				if (score <= pqTop.score)
+				{
+					// Since docs are returned in-order (i.e., increasing doc Id), a document
+					// with equal score to pqTop.score cannot compete since HitQueue favors
+					// documents with lower doc Ids. Therefore reject those docs too.
+					return ;
+				}
+				pqTop.doc = doc + docBase;
+				pqTop.score = score;
+				pqTop = (ScoreDoc) pq.UpdateTop();
+			}
+			
+			public override bool AcceptsDocsOutOfOrder()
+			{
+				return false;
+			}
+		}
+		
+		// Assumes docs are scored out of order.
+		private class OutOfOrderTopScoreDocCollector:TopScoreDocCollector
+		{
+			internal OutOfOrderTopScoreDocCollector(int numHits):base(numHits)
+			{
+			}
+			
+			public override void  Collect(int doc)
+			{
+				float score = scorer.Score();
+
+                // This collector cannot handle NaN
+                System.Diagnostics.Debug.Assert(!float.IsNaN(score));
+
+				totalHits++;
+				doc += docBase;
+				if (score < pqTop.score || (score == pqTop.score && doc > pqTop.doc))
+				{
+					return ;
+				}
+				pqTop.doc = doc;
+				pqTop.score = score;
+				pqTop = (ScoreDoc) pq.UpdateTop();
+			}
+			
+			public override bool AcceptsDocsOutOfOrder()
+			{
+				return true;
+			}
+		}
+		
+		/// <summary> Creates a new {@link TopScoreDocCollector} given the number of hits to
+		/// collect and whether documents are scored in order by the input
+		/// {@link Scorer} to {@link #SetScorer(Scorer)}.
+		/// 
+		/// <p/><b>NOTE</b>: The instances returned by this method
+		/// pre-allocate a full array of length
+		/// <code>numHits</code>, and fill the array with sentinel
+		/// objects.
+		/// </summary>
+		public static TopScoreDocCollector create(int numHits, bool docsScoredInOrder)
+		{
+			
+			if (docsScoredInOrder)
+			{
+				return new InOrderTopScoreDocCollector(numHits);
+			}
+			else
+			{
+				return new OutOfOrderTopScoreDocCollector(numHits);
+			}
+		}
+		
+		internal ScoreDoc pqTop;
+		internal int docBase = 0;
+		internal Scorer scorer;
+		
+		// prevents instantiation
+		private TopScoreDocCollector(int numHits):base(new HitQueue(numHits, true))
+		{
+			// HitQueue implements getSentinelObject to return a ScoreDoc, so we know
+			// that at this point top() is already initialized.
+			pqTop = (ScoreDoc) pq.Top();
+		}
+		
+		public /*protected internal*/ override TopDocs NewTopDocs(ScoreDoc[] results, int start)
+		{
+			if (results == null)
+			{
+				return EMPTY_TOPDOCS;
+			}
+			
+			// We need to compute maxScore in order to set it in TopDocs. If start == 0,
+			// it means the largest element is already in results, use its score as
+			// maxScore. Otherwise pop everything else, until the largest element is
+			// extracted and use its score as maxScore.
+			float maxScore = System.Single.NaN;
+			if (start == 0)
+			{
+				maxScore = results[0].score;
+			}
+			else
+			{
+				for (int i = pq.Size(); i > 1; i--)
+				{
+					pq.Pop();
+				}
+				maxScore = ((ScoreDoc) pq.Pop()).score;
+			}
+			
+			return new TopDocs(totalHits, results, maxScore);
+		}
+		
+		public override void  SetNextReader(IndexReader reader, int base_Renamed)
+		{
+			docBase = base_Renamed;
+		}
+		
+		public override void  SetScorer(Scorer scorer)
+		{
+			this.scorer = scorer;
+		}
+	}
 }